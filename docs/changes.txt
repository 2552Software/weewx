weewx change history
--------------------

<<<<<<< HEAD
2.6.0 11/XX/13



2.5.0 10/18/13
=======
2.5.0 10/29/13
>>>>>>> 57a602e2

Introduced a new architecture that makes it easier to define search
list extensions. The old architecture should be 100% backwards compatible.

Added station registry service. This allows weewx to optionally
"phone home" and put your station location on a map.

Added a forecast service and reporting options.  The forecast service
can generate Zambretti weather or XTide tide forecasts, or it can download
Weather Underground or US National Weather Service weather forecasts.  These
data can then be displayed in reports using the Cheetah template engine.  The
forecast service is disabled by default.

Weewx now allows easier localization to non-English speaking locales.
In particular, set the environment variable LANG to your locale, and
then weewx date and number formatting will follow local conventions.
There are also more labeling options in skin.conf. Details in a new section
in the Customization Guide.

Added aggregate type "minmax" and "maxmin". Thank you user Gary Roderick!

New option in [StdArchive] called "loop_hilo". Setting to True will
cause both LOOP and archive data to be used for high/low statistics.
This is the default. Setting to False causes only archive data to be used.

When a template fails, skip only that template, not everything that the
generator is processing.

Trend calculations no longer need a record at precisely (for example)
3 hours in the past. It can be within a "grace" period.

FineOffset driver now uses the 'delay' field instead of the fixed_block
'read_period' for the archive record interval when reading records from
console memory.

FineOffset driver now support for multiple stations on the same USB.

FineOffset driver now reduces logging verbosity when bad magic numbers
appear. Log only when the numbers are unrecognized or change.
The purpose of the magic numbers is still unknown.

WMR100, Vantage, FineOffset, and WS28xx drivers now emit a null wind
direction when the wind speed is zero.  Same for wind gust.

For WMR9x8 stations, wind chill is now retrieved from the console
rather than calculated in software. Thank you user Peter Ferencz!

For WMR9x8 stations, the first extra temperature sensor (packet code 4)
now shows up as extraTemp1 (instead of outTemp). Thanks again to 
Peter Ferencz.

For WMR9x8 stations, packet types 2 and 3 have been separated. Only the
latter is used for outside temperature, humidity, dewpoint. The former
is used for "extra" sensors. Corrected the calculation for channel
numbers >=3. Also, extended the number of battery codes. Thanks to Per
Edström for his patience in figuring this out!

For WMR200 stations, altitude-corrected pressure is now emitted correctly.

ws28xx driver improvements, including: better thread control; better logging
for debugging/diagnostics; better timing to reduce dropouts; eliminate writes
to disk to reduce wear when used on flash devices. Plus, support for
multiple stations on the same USB.

Fixed rain units in ws28xx driver.

The LOOP value for daily ET on Vantages was too high by a factor of 10. 
This has been corrected.

Fixed a bug that caused values of ET to be miscalculated when using
software record generation.

Ported to Korora 19 (Fedora 19). Thanks to user zmodemguru!

Plots under 16 hours in length, now use 1 hour increments (instead of 
3 hours).

No longer emits "deprecation" warning when working with some versions
of the MySQLdb python driver.

Added ability to build platform-specific RPMs, e.g., one for RedHat-based
distributions and one for SuSE-based distributions.

Fixed the 'stop' and 'restart' options in the SuSE rc script.

The weewx logwatch script now recognizes more log entries and errors.


2.4.0 08/03/13

The configuration utility wee_config_vantage now allows you to set
DST to 'auto', 'off', or 'on'. It also lets you set either a time
zone code, or a time zone offset.

The service StdTimeSync now catches startup events and syncs the clock
on them. It has now been moved to the beginning of the list
"service_list" in weewx.conf. Users may want to do the same with their
old configuration file.

A new event, END_ARCHIVE_PERIOD has been added, signaling the end of
the archive period.

The LOOP packets emitted by the driver for the Davis Vantage series
now includes the max wind gust and direction seen since the beginning
of the current archive period.

Changed the null value from zero (which the Davis documentation specifies)
to 0x7fff for the VP2 type 'highRadiation'.

Archive record packets with date and time equal to zero or 0xff now
terminate dumps.

The code that picks a filename for "summary by" reports has now been
factored out into a separate function (getSummaryByFileName). This
allows the logic to be changed by subclassing.

Fixed a bug that did not allow plots with aggregations less than 60 minutes
across a DST boundary.

Fixed bug in the WMR100 driver that prevented UV indexes from being 
reported.

The driver for the LaCrosse WS-28XX weather series continues to evolve and
mature. However, you should still consider it experimental.


2.3.3 06/21/13

The option week_start now works.

Updated WMR200 driver from Chris Manton.

Fixed bug that prevented queries from being run against a MySQL database.


2.3.2 06/16/13

Added support for the temperature-only sensor THWR800. Thanks to
user fstuyk!

Fixed bug that prevented overriding the FTP directory in section
[[FTP]] of the configuration file.

Day plots now show 24 hours instead of 27. If you want the old
behavior, then change option "time_length" to 97200.

Plots shorter than 24 hours are now possible. Thanks to user Andrew Tridgell.

If one of the sections SummaryByMonth, SummaryByYear, or ToDate is missing,
the report engine no longer crashes.

If you live at a high latitude and the sun never sets, the Almanac now
does the right thing.

Fixed bug that caused the first day in the stats database to be left out
of calculations of all-time stats.


2.3.1 04/15/13

Fixed bug that prevented Fine Offset stations from downloading archive
records if the archive database had no records in it.

rsync should now work with Python 2.5 and 2.6 (not just 2.7)


2.3.0 04/10/13

Davis Vantage stations can now produce station pressures (aka, "absolute
pressure"), altimeter pressures, as well as sea-level pressure. These will
be put in the archive database.

Along the same line, 'altimeter' pressure is now reported to CWOP, rather
than the 'barometer' pressure. If altimeter pressure is not available,
no pressure is reported.

Fixed bug in CWOP upload that put spaces in the upload string if the pressure
was under 1000 millibars.

A bad record archive type now causes a catch up to be abandoned, rather
than program termination.

Fixed bug in trends, when showing changes in temperature. NB: this fix will
not work with explicit unit conversion. I.e., $trend.outTemp.degree_C will
not work.

Modified wee_config_vantage and wee_config_fousb so that the configuration
file will be guessed if none is specified.

Fixed wxformulas.heatindexC to handle arguments of None type.

Fixed bug that causes Corrections to be applied twice to archive records if
software record generation is used.

rsync now allows a port to be specified.

Fixed day/night transition bug.

Added gradients to the day/night transitions.

Numerous fixes to the WMR200 driver. Now has a "watchdog" thread.

All of the device drivers have now been put in their own package
'weewx.drivers' to keep them together. Many have also had name changes
to make them more consistent:
	OLD                        NEW
	VantagePro.py (Vantage)    vantage.py (Vantage)
	WMR918.py     (WMR-918)    wmr9x8.py  (WMR9x8)
	wmrx.py       (WMR-USB)    wmr100.py  (WMR100)
	
	new (experimental) drivers:
	wmr200.py (WMR200)
	ws28xx.py (WS28xx)

The interface to the device driver "loader" function has changed slightly. It
now takes a second parameter, "engine". Details are in the Upgrading doc.

The FineOffsetUSB driver now supports hardware archive record generation.

When starting weewx, the FineOffsetUSB driver will now try to 'catch up' - it
will read the console memory for any records that are not yet in the database.

Added illuminance-to-radiation conversion in FineOffsetUSB driver.

Added pressure calibration option to wee_config_fousb and explicit support for
pressure calibration in FineOffsetUSB driver.

Fixed windchill calculation in FineOffsetUSB driver.

Fixed FineOffsetUSB driver to handle cases where the 'delay' is undefined,
resulting in a TypeError that caused weewx to stop.

The FineOffsetUSB driver now uses 'max_rain_rate' (measured in cm/hr) instead
of 'max_sane_rain' (measured in mm) to filter spurious rain sensor readings.
This is done in the driver instead of StdQC so that a single parameter can
apply to both LOOP and ARCHIVE records.

2.2.1 02/15/13

Added a function call to the Vantage driver that allows the lamp to be
turned on and off. Added a corresponding option to wee_config_vantage.

Fixed bug where an undefined wind direction caused an exception when using
ordinal wind directions.

2.2.0 02/14/13

Weewx can now be installed using Debian (DEB) or Redhat (RPM) packages, as well
as with the old 'setup.py' method. Because they install things in different
places, you should stick with one method or another. Don't mix and match.
Thanks to Matthew Wall for putting this together!

Added plot options line_gap_fraction and bar_gap_fraction, which control how
gaps in the data are handled by the plots. Also, added more flexible control of
plot colors, using a notation such as 0xBBGGRR, #RRGGBB, or the English name,
such as 'yellow'. Finally, added day/night bands to the plots. All contributed
by Matthew Wall. Thanks again, Matthew!

Ordinal wind directions can now be shown, just by adding the tag suffix
".ordinal_compass". For example, $current.windDir.ordinal_compass might show
'SSE' The abbreviations are set in the skin configuration file.

Fixed bug that caused rain totals to be misreported to Weather Underground when
using a metric database.

Generalized the weewx machinery so it can be used for applications other than
weather applications.

Got rid of option stats_types in weewx.conf and put it in
bin/user/schemas.py. See upgrading.html if you have a specialized stats
database.

The stats database now includes an internal table of participating observation
types. This allows it to be easily combined with the archive database, should
you choose to do so. The table is automatically created for older stats
databases.

Added rain rate calculation to FineOffsetUSB driver.  Added adaptive polling
option to FineOffsetUSB driver.  Fixed barometric pressure calculation for
FineOffsetUSB driver.

Changed the name of the utilities, so they will be easier to find in /usr/bin:
  weewxd.py          -> weewxd
  runreports.py      -> wee_reports
  config_database.py -> wee_config_database
  config_vp.py       -> wee_config_vantage
  config_fousb.py    -> wee_config_fousb

2.1.1 01/02/13

Fixed bug that shows itself when one of the variables is 'None' when
calculating a trend.

2.1.0 01/02/13

Now supports the Oregon Scientific WMR918/968 series, courtesy of user
William Page. Thanks, William!!

Now supports the Fine Offset series of weather stations, thanks to user
Matthew Wall. Thanks, Matthew!!

Now includes a Redhat init.d script, contributed by Mark Jenks. Thanks,
Mark!!

Added rsync report type as an alternative to the existing FTP report.
Another thanks to William Page!

Fill color for bar charts can now be specified separately from the outline
color, resulting in much more attractive charts. Another thanks to Matthew
Wall!!

Added a tag for trends. The barometer trend can now be returned as
$trend.barometer. Similar syntax for other observation types.

config_vp.py now returns the console version number if available (older
consoles do not offer this).

Hardware dewpoint calculations with the WMR100 seem to be unreliable below
about 20F, so these are now done in software. Thanks to user Mark Jenks for
sleuthing this.

2.0.2 11/23/12

Now allows both the archive and stats data to be held in the same database.

Improved chances of weewx.Archive being reused by allowing optional table
name to be specified.

2.0.1 11/05/12

Fixed problem with reconfiguring databases to a new unit system.

2.0.0 11/04/12

A big release with lots of changes. The two most important are the support
of additional weather hardware, and the support of the MySQL database.

All skin configurations are backwardly compatible, but the configuration
file, weewx.conf, is not. The install utility setup.py will install a fresh
version, which you will then have to edit by hand.

If you have written a custom service, see the upgrade guide on how to port
your service to the new architecture.

Added the ability to generate archive records in software, thus opening the
door for supporting weather stations that do not have a logger.

Support for the Oregon Scientific WMR100, the cheapest weather station I
could find, in order to demonstrate the above!

Added a software weather station simulator.

Introduced weedb, a database-independent Python wrapper around sqlite3 and
MySQLdb, which fixes some of their flaws.

Ported everything to use weedb, and thus MySQL (as well as sqlite)

Internally, the databases can now use either Metric units, or US Customary.
NB: you cannot switch systems in the middle of a database. You have to
stick to one or other other. However, the utility config_database.py does
have a reconfigure option that allows copying the data to a new database,
performing the conversion along the way. See the Customizing Guide.

You can now use "mmHg" as a unit of pressure.

Added new almanac information, such as first and last quarter moons, and
civil twilight.

Changed the engine architecture so it is more event driven. It now uses
callbacks, making it easier to add new event types.

Added utility config_vp.py, for configuring the VantagePro hardware.

Added utility config_database.py, for configuring the databases.

Made it easier to write custom RESTful protocols. Thanks to user Brad, for
the idea and the use case!

The stats type 'squarecount' now contains the number of valid wind
directions that went into calculating 'xsum' and 'ysum'. It used to be the
number of valid wind speeds. Wind direction is now calculated using
'squarecount' (instead of 'count').

Simplified and reduced the memory requirements of the CRC16 calculations.

Improved test suites.

Lots of little nips and tucks here and there, mostly to reduce the coupling
between different modules. In particular, now a service generally gets
configured only using its section of weewx.conf.

I also worked hard at making sure that cursors, connections, files, and
lots of other bits and pieces get properly closed instead of relying on
garbage collection. Hopefully, this will reduce the long-term growth of
memory usage.

1.14.1 07/06/12

Hardened retry strategy for the WeatherLink IP. If the port fails to open
at all, or a socket error occurs, it will thrown an exception (resulting in
a retry in 60 seconds). If a socket returns an incomplete result, it will
continue to retry until everything has been read.

Fixed minor bug that causes the reporting thread to prematurely terminate
if an exception is thrown while doing an FTP.

1.14.0 06/18/12

Added smartphone formatted mobile webpage, contributed by user Torbjörn
Einarsson. If you are doing a fresh install, then these pages will be
generated automatically. If you are doing an upgrade, then see the upgrade
guide on how to have these webpages generated. Thanks, Tobbe!

Three changes suggested by user Charlie Spirakis: o Changed umask in
daemon.py to 0022; o Allow location of process ID file to be specified on
the command line of weewx; o Start script allows daemon to be run as a
specific user. Thanks, Charlie!

Corrected bug in humidity reports to CWOP that shows itself when the
humidity is in the single digits.

Now includes software in CWOP APRS equipment field.

1.13.2 05/02/12

Now allows CWOP stations with prefix 'EW'.

Fixed bug that showed itself in the line color with plots with 3 or more
lines.

Changed debug message when reaching the end of memory in the VP2 to
something slightly less alarming.

1.13.1 03/25/12

Added finer control over the line plots. Can now add optional markers. The
marker_type can be 'none' (the default), 'cross', 'box', 'circle', or 'x'.
Also, line_type can now either be 'solid' (the default) or 'none' (for
scatter plots). Same day I'll add 'dashed', but not now. :-)

Conditionally imports sqlite3. If it does not support the "with" statement,
then imports pysqlite2 as sqlite3.

1.13.0 03/13/12

The binding to the SQL database to be used now happens much later when
running reports. This allows more than one database to be used when running
a report. Extra databases can be specified in the option list for a report.
I use this to display broadband bandwidth information, which was collected
by a separate program. Email me for details on how to do this. Introducing
this feature changed the signature of a few functions. See the upgrade
guide for details.

1.12.4 02/13/12

User Alf Høgemark found an error in the encoding of solar data for CWOP
and sent me a fix. Thanks, Alf!

Now always uses "import sqlite3", resulting in using the version of
pysqlite that comes with Python. This means the install instructions have
been simplified.

Now doesn't choke when using the (rare) Python version of NameMapper used
by Cheetah.

1.12.3 02/09/12

Added start script for FreeBSD, courtesy of user Fabian Abplanalp. Thanks,
Fabian!

Added the ability to respond to a "status" query to the Debian startup
script.

RESTful posts can now recover from more HTTP errors.

Station serial port can now recover from a SerialException error (usually
caused when there is a process competing for the serial port).

Continue to fiddle with the retry logic when reading LOOP data.

1.12.2 01/18/12

Added check for FTP error code '521' to the list of possibilities if a
directory already exists. Thanks to user Clyde!

More complete information when unable to load a module file. Thanks, Jason!

Added a few new unit types to the list of possible target units when using
explicit conversion. Thanks, Antonio!

Discovered and fixed problem caused by the Davis docs giving the wrong
"resend" code (should be decimal 21, not hex 21).

Improved robustness of VantagePro configuration utility.

Fixed problem where an exception gets thrown when changing VP archive
interval.

Simplified some of the logic in the VP2 driver.

1.12.1 11/03/11

Now corrects for rain bucket size if it is something other than the
standard 0.01 inch bucket.

1.12.0 10/29/11

Added the ability to change bucket type, rain year start, and barometer
calibration data in the console using the utility configure.py. Added
option "--info", which queries the console and returns information about
EEPROM settings. Changed configure.py so it can do hardware-specific
configurations, in anticipation of supporting hardware besides the Davis
series.

Reorganized the documentation.

1.11.0 10/06/11

Added support for the Davis WeatherLinkIP. Thanks, Peter Nock and Travis
Pickle!

Added support for older Rev A type archive records.

Added patch from user Dan Haller that sends UV and radiation data to the
WeatherUnderground if available. Thanks, Dan!

Added patch from user Marijn Vriens that allows fallback to the version of
pysqlite that comes with many versions of Python. Thanks, Marijn!

Now does garbage collection after an archive record is obtained and before
the main loop is restarted.

1.10.2 04/14/11

Added RA and declination for the Sun and Moon to the Daily Almanac. Equinox
and solstice are now displayed in chronological order. Same with new and
full moons.

Examples alarm.py and lowBattery.py now include more error checks, allow an
optional 'subject' line to the sent email, and allow a comma separated list
of recipients.

1.10.1 03/30/11

Substitutes US Units if a user does not specify anything (instead of
exception KeyError).

Almanac uses default temperature and pressure if they are 'None'.

Prettied up web page almanac data in the case where pyephem has not been
installed.

Fixed up malformed CSS script weewx.css.

1.10.0 03/29/11

Added extensive almanac information if the optional package 'pyephem' has
been installed

Added a weewx "favorite icon" favicon.ico that displays in your browser
toolbar.

Added a mobile formatted HTML page, courtesy of user Vince Skahan (thanks,
Vince!!).

Tags can now be ended with a unit type to convert to a new unit. For
example, say your pressure group ("group_pressure") has been set to show
inHg. The normal tag notation of "$day.barometer.avg" will show something
like "30.05 inHg". However, the tag "$day.barometer.avg.mbar" will show
"1017.5 mbar".

Added special tag "exists" to test whether an observation type exists.
Example "$year.foo.exists" will return False if there is no type "foo" in
the statistical database.

Added special tag "has_data" to test whether an observation type exists and
has a non-zero number of data points over the aggregation period. For
example, "$year.soilMoist1.has_data" will return "True" if soilMoist1 both
exists in the stats database and contains some data (meaning, you have the
hardware).

Y-axis plot labels (such as "°F") can now be overridden in the plot
configuration section of skin.conf by using option "y_label".

Added executable module "runreports.py" for running report generation only.

Added package "user", which can contain any user extensions. This package
will not get overridden in the upgrade process.

Added the ability to reconfigure the main database, i.e., add or drop data
types. Along the same line, statistical types can also be added or dropped.
Email me for details on how to do this.

Now makes all of the LOOP and archive data available to services. This
includes new keys:

 LOOP data: 'extraAlarm1' 'extraAlarm2' 'extraAlarm3' 'extraAlarm4'
'extraAlarm5' 'extraAlarm6' 'extraAlarm7' 'extraAlarm8' 'forecastIcon'
'forecastRule' 'insideAlarm' 'outsideAlarm1' 'outsideAlarm2' 'rainAlarm'
'soilLeafAlarm1' 'soilLeafAlarm2' 'soilLeafAlarm3' 'soilLeafAlarm4'
'sunrise' 'sunset'

 Archive data: 'forecastRule' 'highOutTemp' 'highRadiation' 'highUV'
'lowOutTemp'

Started a more formal test suite. There are now tests for the report
generators. These are not included in the normal distribution, but can be
retrieved from SourceForge via svn.

1.9.3 02/04/11

Now correctly decodes temperatures from LOOP packets as signed shorts
(rather than unsigned).

Now does a CRC check on LOOP data.

Changed VantagePro.accumulateLoop to make it slightly more robust.

1.9.2 11/20/10

Now catches exception of type OverflowError when calculating celsius
dewpoint. (Despite the documentation indicating otherwise, math.log() can
still throw an OverflowError)

Fixed bug that causes crash in VantagePro.accumulateLoop() during fall DST
transition in certain situations.

VP2 does not store records during the one hour fall DST transition.
Improved logic in dealing with this.

Changed install so that it backs up the ./bin subdirectory, then overwrites
the old one. Also, does not install the ./skins subdirectory at all if one
already exists (thus preserving any user customization).

1.9.1 09/09/10

Now catches exceptions of type httplib.BadStatusLine when doing RESTful
posts.

Added an extra decimal point of precision to dew point reports to the
Weather Underground and PWS.

1.9.0 07/04/10

Added a new service, StdQC, that offers a rudimentary data check.

Corrected error in rain year total if rain year does not start in January.

Moved option max_drift (the max amount of clock drift to tolerate) to
section [Station].

Added check for a bad storm start time.

Added checks for bad dateTime.

Simplified VantagePro module.

1.8.4 06/06/10

Fixed problem that shows itself if weewx starts up at precisely the
beginning of an archive interval. Symptom is max recursion depth exceeded.

Units for UV in LOOP records corrected. Also, introduced new group for UV,
group_uv_index. Thanks to user A. Burriel for this fix!

1.8.3 05/20/10

Problem with configuring archive interval found and fixed by user A.
Burriel (thanks, Antonio!)

1.8.2 05/09/10

Added check to skip calibration for a type that doesn't exist in LOOP or
archive records. This allows windSpeed and windGust to be calibrated
separately.

1.8.1 05/01/10

Ported to Cheetah V2.4.X

1.8.0 04/28/10

Added CWOP support.

Storage of LOOP and archive data into the SQL databases is now just another
service, StdArchive.

Added a calibration service, StdCalibrate, that can correct LOOP and
archive data.

Average console battery voltage is now calculated from LOOP data, and saved
to the archive as 'consBatteryVoltage'.

Transmitter battery status is now ORd together from LOOP data, and saved to
the archive as 'txBatteryStatus'.

Added stack tracebacks for unrecoverable exceptions.

Added a wrapper to the serial port in the VantagePro code. When used in a
Python "with" statement, it automatically releases the serial port if an
exception happens, allowing a more orderly shutdown.

Offered some hints in the documentation on how to automount your VP2 when
using a USB connection.

Corrected error in units. getTargetType() that showed itself with when the
console memory was freshly cleared, then tried to graph something
immediately.

1.7.0 04/15/10

Big update.

Reports now use skins for their "look or feel." Options specific to the
presentation layer have been moved out of the weewx configuration file
'weewx.conf' to a skin configuration file, 'skin.conf'. Other options have
remained behind.

Because the configuration file weewx.conf was split, the installation
script setup.py will NOT merge your old configuration file into the new
one. You will have to reedit weewx.conf to put in your customizations.

FTP is treated as just another report, albeit with an unusual generator.
You can have multiple FTP sessions, each to a different server, or
uploading to or from a different area.

Rewrote the FTP upload package so that it allows more than one FTP session
to be active in the same local directory. This version also does fewer hits
on the server, so it is significantly faster.

The configuration files weewx.conf and skin.conf now expect UTF-8
characters throughout.

The encoding for reports generated from templates can be chosen. By
default, the day, week, month, and year HTML files are encoded using HTML
entities; the NOAA reports encoded using 'strict ascii.' Optionally,
reports can be encoded using UTF-8.

Revamped the template formatting. No longer use class ModelView. Went to a
simpler system built around classes ValueHelper and UnitInfo.

Optional formatting was added to all tags in the templates. There are now
optional endings: 'string': Use specified string for None value.
'formatted': No label. 'format': Format using specified string format.
'nolabel': Format using specified string format; no label. 'raw': return
the underlying data with no string formatting or label.

For the index, week, month, and year template files, added conditional to
not include ISS extended types (UV, radiation, ET) unless they exist.

Added an RSS feed.

Added support for PWSweather.com

Both WeatherUnderground and PWSweather posts are now retried up to 3 times
before giving up.

Now offer a section 'Extras' in the skin configuration file for including
tags added by the user. As an example, the tag radar_url has been moved
into here.

Data files used in reports (such as weewx.css) are copied over to the HTML
directory on program startup.

Included an example of a low-battery alarm.

Rearranged distribution directory structure so that it matches the install
directory structure.

Moved base temperature for heating and cooling degree days into skin.conf.
They now also require a unit.

Now require unit to be specified for 'altitude'.

1.5.0 03/07/10

Added support for other units besides the U.S. Customary. Plots and HTML
reports can be prepared using any arbitrary combination of units. For
example, pressure could be in millibars, while everything else is in U.S.
Customary.

Because the configuration file weewx.conf changed significantly, the
installation script setup.py will NOT merge your old configuration file
into the new one. You will have to reedit weewx.conf to put in your
customizations.

Added an exception handler for exception OSError, which is typically thrown
when another piece of software attempts to access the same device port.
Weewx catches the exception, waits 10 seconds, then starts again from the
top.

1.4.0 02/22/10

Changed the architecture of stats.py to one that uses very late binding.
The SQL statements are not run until template evaluation. This reduces the
amount of memory required (by about 1/2), reduces memory fragmentation, as
well as greatly simplifying the code (file stats.py shed over 150 lines of
non-test code). Execution time is slightly slower for NOAA file generation,
slightly faster for HTML file generation, the same for image generation,
although your actual results will depend on your disk speed.

Now possible to tell weewx to reread the configuration file without
stopping it. Send signal HUP to the process.

Added option week_start, for specifying which day a calendar week starts
on. Default is 6 (Sunday).

Fixed reporting bug when the reporting time falls on a calendar month or
year boundary.

1.3.4 02/08/10

Fixed problem when plotting data where all data points are bad (None).

1.3.3 01/10/10

Fixed reporting bug that shows itself if rain year does not start in
January.

1.3.2 12/26/09

LOOP data added to stats database.

1.3.1 12/22/09

Added a call to syslog.openlog() that inadvertently got left out when
switching to the engine driven architecture.

1.3.0 12/21/09

Moved to a very different architecture to drive weewx. Consists of an
engine, that manages a list of 'services.' At key events, each service is
given a chance to participate. Services are easy to add, to allow easy
customization. An example is offered of an 'alarm' service.

Checking the clock of the weather station for drift is now a service, so
the option clock_check was moved from the station specific [VantagePro]
section to the more general [Station] section.

Added an example service 'MyAlarm', which sends out an email should the
outside temperature drop below 40 degrees.

In a similar manner, all generated files, images, and reports are the
product of a report engine, which can run any number of reports. New
reports are easily added.

Moved the compass rose used in progressive vector plots into the interior
of the plot.

Install now deletes public_html/#upstream.last, thus forcing all files to
be uploaded to the web server at the next opportunity.

1.2.0 11/22/09

Added progressive vector plots for wind data.

Improved axis scaling. The automatic axis scaling routine now does a better
job for ranges less than 1.0. The user can also hardwire in min and max
values, as well as specify a minimum increment, through parameter 'yscale'
in section [Images] in the configuration file.

Now allows the same SQL type to be used more than once in a plot. This
allows, say, instantaneous and average wind speed to be shown in the same
plot.

Rain year is now parameterized in file templates/year.tmpl (instead of
being hardwired in).

Now does LOOP caching by default.

When doing backfilling to the stats database, configure now creates the
stats database if it doesn't already exist.

setup.py now more robust to upgrading the FTP and Wunderground sections

1.1.0 11/14/09

Added the ability to cache LOOP data. This can dramatically reduce the
number of writes to the stats database, reducing wear on solid-state disk
stores.

Introduced module weewx.mainloop. Introduced class weewx.mainloop.MainLoop
This class offers many opportunities to customize weewx through
subclassing, then overriding an appropriate member function.

Refactored module weewx.wunderground so it more closely resembles the
(better) logic in wunderfixer.

setup.py no longer installs a daemon startup script to /etc/init.d. It must
now be done by hand.

setup.py now uses the 'home' value in setup.cfg to set WEEWX_ROOT in
weewx.conf and in the daemon start up scripts

Now uses FTP passive mode by default.

1.0.1 11/09/09

Fixed bug that prevented backfilling the stats database after modifying the
main archive.

1.0.0 10/26/09

Took the module weewx.factory back out, as it was too complicated and hard
to understand.

Added support for generating NOAA monthly and yearly reports. Completely
rewrote the filegenerator.py module, to allow easy subclassing and
specialization.

Completely rewrote the stats.py module. All aggregate quantities are now
calculated dynamically.

Labels for HTML generation are now held separately from labels used for
image generation. This allows entities such as '&deg;' to be used for the
former.

LOOP mode now requests only 200 LOOP records (instead of the old 2000). It
then renews the request should it run out. This was to get around an
(undocumented) limitation in the VP2 that limits the number of LOOP records
that can be requested to something like 220. This was a problem when
supporting VP2s that use long archive intervals.

Cut down the amount of computing that went on before the processing thread
was spawned, thus allowing the main thread to get back into LOOP mode more
quickly.

Added type 'rainRate' to the types decoded from a Davis archive record. For
some reason it was left out.

Added retries when doing FTP uploads. It will now attempt the upload
several times before giving up.

Much more extensive DEBUG analysis.

Nipped and tucked here and there, trying to simplify.

0.6.5 10/11/09

Ported to Cheetah V2.2.X. Mostly, this is making sure that all strings that
cannot be converted with the 'ascii' codec are converted to Unicode first
before feeding to Cheetah.

0.6.4 09/22/09

Fixed an error in the calculation of heat index.

0.6.3 08/25/09

FTP transfers now default to ACTIVE mode, but a configuration file option
allows PASSIVE mode. This was necessary to support Microsoft FTP servers.

0.6.2 08/01/09

Exception handling in weewx/ftpdata.py used socket.error but failed to
declare it. Added 'import socket' to fix.

Added more complete check for unused pages in weewx/VantagePro.py. Now the
entire record must be filled with 0xff, not just the time field. This fixes
a bug where certain time stamps could look like unused records.

0.6.1 06/22/09

Fixed minor ftp bug.

0.6.0 05/20/09

Changed the file, imaging, ftping functions into objects, so they can be
more easily specialized by the user.

Introduced a StationData object.

Introduced module weewx.factory that produces these things, so the user has
a place to inject his/her new types.

0.5.1 05/13/09

1. Weather Underground thread now run as daemon thread, allowing the
program to exit even if it is running.

2. WU queue now hold an instance of archive and the time to be published,
rather than a record. This allows dailyrain to be published as well.

3. WU date is now given in the format "2009-05-13+12%3A35%3A00" rather than
"2009-05-13 12:35:00". Seems to be more reliable. But, maybe I'm imagining
things...
<|MERGE_RESOLUTION|>--- conflicted
+++ resolved
@@ -1,15 +1,7 @@
 weewx change history
 --------------------
 
-<<<<<<< HEAD
-2.6.0 11/XX/13
-
-
-
-2.5.0 10/18/13
-=======
 2.5.0 10/29/13
->>>>>>> 57a602e2
 
 Introduced a new architecture that makes it easier to define search
 list extensions. The old architecture should be 100% backwards compatible.
