weewx change history
--------------------

x.y.z MM/dd/YYYY

Calculation of aggregates over a period of one day or longer now respect any 
change in archive interval. Whilst the archive interval can change within a 
database without consequence since v3.0.0, any aggregates based on a period of 
one day or longer were calculated as if the archive interval was fixed. As a 
consequence of this change the daily summaries must be patched when upgrading 
to v3.7.0 or later. This patch is applied automatically when weewx first starts 
after upgrade. wee_database also has the ability to manually apply this patch.
Fixes issue #61.

The tag $current now uses the record included in the event NEW_ARCHIVE_RECORD,
rather than retrieve the last record from the database. This means you can
use the tag $current for observation types that are in the record, but not
necessarily in the database. Fixes issue #13.

When doing hardware record generation, the engine now augments the record with
any additional observation types it can extract out of the accumulators.
Fixes issue #15.

It's now possible to iterate over every record within a timespan.
Fixes issue #182.

Use schema_name = hardware_name pattern in sensor map for drivers that support
extensible sensor suites, including the drivers for cc3000, te923, wmr300,
wmr100, wmr200, wmr9x8

Report the firmware version when initializing the cc3000 driver.

Fixed usb initialization issues in the wmr300 driver.

Fixed bug in vantage driver that would prevent console wake up during
retries when fetching EEPROM vales. Thanks to user Dan Begallie!

The vantage driver no longer emits values for non-existent sensors. 
As a result, LOOP and archive packets are now much smaller. If this works
out, other drivers will follow suit. Partial fix of issue #175.

The engine now logs locale. Additional information if a TERM signal is 
received.

Removed the site-specific "Pond" extensions from the Standard skin.

The Standard skin now includes plots of outside humidity. Fixes 
issue #181.

Fixed reference to index.html.tmpl in the xstats example.

Changed algorithm for calculating ET to something more appropriate for
hourly values (former algorithm assumed daily values). Fixes issue #160.

Fixed bug in Celsius to Fahrenheit conversion that affected pressure
conversions in uwxutils.py.

Fixed bug that was introduced in v3.6.0, which prevented wee_reports from
working for anything other than the current time.

Documented the experimental anti-alias feature, which has been in weewx
since v3.1.0. Fixes issue #6.

Can now do SummaryByDay (as well as SummaryByMonth and SummaryByYear).
NB: This can generate *lots* of files --- one for every day in your database!
Leaving this undocumented for now. Fixes issue #185.

Fixed problem where multiple subsections under [SummaryBy...] stanzas could
cause multiple copies of their target date to be included in the Cheetah
variable $SummaryByYear and $SummaryByMonth. Fixes issue #187.

Moved examples out of bin directory.  Eliminated experimental directory.
Reinforce the use of user directory, eliminate use of examples directory.
Renamed xsearch.py to stats.py.

OS uptime now works for freeBSD. Thanks to user Bill Richter!
PR #188.

Broke out developer's notes into a separate document.

Added @media CSS for docs to improve printed/PDF formatting.  Thanks to user
Tiouck!

Added warning in wmr300 driver when rain counter reaches maximum value.

Added a 0.01 second delay after each read_byte in ws23xx driver to reduce
chance of data spikes caused by RS232 line contention.  Thanks lionel.sylvie!

The observation windGustDir has been removed from wmr100, wmr200, te923, and
fousb drivers.  These drivers were simply assigning windGustDir to windDir,
since none of the hardware reports an actual windGustDir.  For hardware that
does not report a windGustDir, weewx will calculate windGustDir at each archive
interval when it accumulates an archive record.

<<<<<<< HEAD
Max value of windSpeed for the day is now the max archive value of windSpeed.
Formerly, it was the max LOOP value. Fixes issue #195.

The types of accumulators, and the strategies to put and extract records 
out of them, can now be specified by config stanzas. See issue #115.

Fixed battery status label in acurite driver: changed from txTempBatteryStatus
to outTempBatteryStatus.  Thanks to user manos!

Made the lowBattery example more robust - it now checks for any known low
battery status, not just txBatteryStatus.  Thanks to user manos!

Added info-level log message to calculate_rain so that any rain counter reset
will be logged.
=======
Timespan tags of $last_hour, $last_day, $last_week, $last_month and $last_year
have been added. The $span timespan tag now accepts $month_delta and $year_delta.

Timespan iterator .spans(interval=seconds) has been added to allow to iterate 
over custom spans within a tag timespan.
>>>>>>> cd9c5d13


3.6.2 11/08/2016

Fixed incorrect WU daily rain field name

Fixed bug that crashed Cheetah if the weewx.conf configuration file included
a BOM. Fixes issue #172.


3.6.1 10/13/2016

Fixed bug in wunderfixer.

Fixed handling of StdWXCalculate.Calculations in modify_config in the wmr100,
wmr200, wmr300, and wmr9x8 drivers.

Eliminate the apache2, ftp, and rsync suggested dependencies from the deb
package.  This keeps the weewx dependencies to a bare minimum.

Added retries to usb read in wmr300 driver.

Remapped sensor identifiers in wmr200 driver so that extraTemp1 and
extraHumid1 are usable.

Standardized format to be used for times to YYYY-mm-ddTHH:MM.


3.6.0 10/07/2016

Added the ability to run reports using a cron-like notation, instead of with
every report cycle. See User's Guide for details. Thanks to user Gary Roderick.
PR #122. Fixes issue #17.

Added the ability to easily import CSV, Weather Underground, and Cumulus
data using a new utility, wee_import. Thanks again to über-user Gary Roderick.
PR #148. Fixes issue #97.

Refactored documentation so that executable utilities are now in their own
document, utilities.htm.

Fixed rpm package so that it will retain any changes to the user directory.
Thanks to user Pat OBrien.

No ET when beyond the reach of the sun.

Software calculated ET now returns the amount of evapotranspiration that
occurred during the archive interval. Fixes issue #160

Fixed wee_config to handle config files that have no FTP or RSYNC.

Fixed bug in StdWXCalculate that ignored setting of 'None' (#110).

Which derived variables are to be calculated are now in a separate 
subsection of [StdWXCalculate] called [[Calculations]]. 
Upgrade process takes care of upgrading your config file.

Reset weewx launchtime when waiting for sane system clock (thanks to user
James Taylor).

Fixed anti-alias bug in genplot.  Issue #111.

Corrected the conversion factor between inHg and mbar. Thanks to user Olivier.

Consolidated unit conversions into module weewx.units.

Plots longer than two years now use an x-axis increment of one year. Thanks to
user Olivier!

The WS1 driver now retries connection if it fails. Thanks to user 
Kevin Caccamo! PR #112.

Major update to the CC3000 driver:
 - reading historical records is more robust
 - added better error handling and reporting
 - fixed to handle random NULL characters in historical records
 - fixed rain units
 - added ability to get data from logger as fast as it will send it
 - added support for additional temperature sensors T1 and T2
 - added transmitter channel in station diagnostics
 - added option to set/get channel, baro offset
 - added option to reset rain counter

Fixed brittle reference to USBError.args[0] in wmr200, wmr300, and te923
drivers.

Fixed typo in default te923 sensor mapping for h_3.  Thanks to user ngulden.

Added flag for reports so that reports can be disabled by setting enable=False
instead of deleting or commenting entire report sections in weewx.conf.

The vantage and ws23xx drivers now include the fix for the policy of
"wind direction is undefined when no wind speed".  This was applied to other
drivers in weewx 3.3.0.

Fixed te923 driver behavior when reading from logger, especially on stations
with large memory configuration.  Thanks to users Joep and Nico.

Fixed rain counter problems in wmr300 driver.  The driver no longer attempts
to cache partial packets.  Do no process packets with non-loop data when
reading loop data.  Thanks to user EricG.

Made wmr300 driver more robust against empty usb data buffers.

Fixed pressure/barometer in wmr300 driver when reading historical records.

Fixed problem with the Vantage driver where program could crash if a
serial I/O error happens during write. Fixes issue #134.

Changed name of command to clear the Vantage memory from --clear to
--clear-memory to make it more consistent with other devices.

Fixed problem that prevented channel 8 from being set by the Vantage driver.

Added solaris .smf configuration.  Thanks to user whorfin.

Added option post_indoor_observations for weather underground.

Added maximum value to radiation and UV plots.

In the .deb package, put weewx reports in /var/www/html/weewx instead of
/var/www/weewx to match the change of DocumentRoot in debian 8 and later.


3.5.0 03/13/2016

Fixed bug that prevented rsync uploader from working.

Fixed bug in wmr300 driver when receiving empty buffers from the station.

The type of MySQL database engine can now be specified. Default is 'INNODB'.

Updated userguide with capabilities of the TE923 driver added in 3.4.0.

Added aggregation type min_ge(val).

Provide better feedback when a driver does not implement a configurator.

Added humidex and appTemp to group_temperature. Fixed issue #96.

Backfill of the daily summary is now done in "tranches," reducing the memory
requirements of MySQL. Thanks to über-user Gary Roderick! Fixes issue #83.

Made some changes in the Vantage driver to improve performance, particularly
with the IP version of the logger. Thanks to user Luc Heijst for nagging
me that the driver could be improved, and for figuring out how.

Plotting routines now use Unicode internally, but convert to UTF-8 if a font
does not support it. Fixes issue #101.

Improved readability of documents on mobile devices. Thank you Chris
Davies-Barnard!

The loop_on_init option can now be specified in weewx.conf

When uploading data to CWOP, skip records older than 60 seconds.  Fixes
issue #106.

Added modify_config method to the driver's configuration editor so that drivers
can modify the configuration during installation, if necessary.

The fousb and ws23xx drivers use modify_config to set record_generation to
software.  This addresses issue #84.

The wmr100, wmr200, wmr9x8, and wmr300 drivers use modify_config to set
rainRate, heatindex, windchill, and dewpoint calculations to hardware instead
of prefer_hardware since each of these stations has partial packets.  This
addresses issue #7 (SF #46).


3.4.0 01/16/2016

The tag $hour has now been added. It's now possible to iterate over hours.
Thanks to user Julen!

Complete overhaul of the te923 driver.  Thanks to user Andrew Miles.  The
driver now supports the data logger and automatically detects small or large
memory models.  Added ability to set/get the altitude, lat/lon, and other
station parameters.  Significant speedup to reading station memory, from 531s
to 91s, which is much closer to the 53s for the te923tool written in C (all for
a station with the small memory model).

The wee_debug utility is now properly installed, not just distributed.

Fixed bug in almanac code that caused an incorrect sunrise or sunset to be
calculated if it followed a calculation with an explicit horizon value.

Localization of tags is now optional. Use function toString() with
argument localize set to False. Example: 
$current.outTemp.toString($localize=False)
Fixes issue #88.

In the acurite driver, default to use_constants=True.

Fixed bug in the rhel and suse rpm packaging that resulted in a configuration
file with html, database, and web pages in the setup.py locations instead of
the rpm locations.

The extension utility wee_extension now recognizes zip archives as well as
tar and compressed tar archives.

Check for a sane system time when starting up.  If time is not reasonable,
wait for it.  Log the time status while waiting.

Added log_success option to cheetah, copy, image, rsync, and ftp generators.

Older versions of MySQL (v5.0 and later) are now supported.


3.3.1 12/06/2015

Fixed bug when posting to WOW.

Fixed bug where the subsection for a custom report gets moved to the very
end of the [StdReport] section of a configuration file on upgrade. 
Fixes issue #81.


3.3.0 12/05/2015

Now really includes wunderfixer. It was inadvertently left out of the install
script.

Rewrote the almanac so it now supports star ephemeris. For example,
$almanac.rigel.next_rising. Fixes issue #79.

Uninstalling an extension with a skin now deletes all empty directories. This
fixes issue #43.

Fixed bug in WMR200 driver that caused it to emit dayRain, when what it was
really emitting was the "rain in the last 24h, excluding current hour."
Fixes issue #62.

Fixed bug in WMR200 driver that caused it to emit gauge pressure for altimeter
pressure. Thanks to user Mark Jenks for nagging me that something was wrong.

Fixed bug that caused wind direction to be calculated incorrectly, depending
on the ordering of a dictionary. Thanks to user Chris Matteri for not only
spotting this subtle bug, but offering a solution. 

StdPrint now prints packets and records in (case-insensitive) alphabetical
order.

Fixed wind speed decoding in the acurite driver.  Thanks to aweatherguy.

The StdRESTful service now supports POSTs, as well as GETs.

The FTP utility now catches PickleError exceptions, then does a retry.

Added unit 'minute' to the conversion dictionary.

The vertical position of the bottom label in the plots can now be
set in skin.conf with option bottom_label_offset.

An optional port number can now be specified with the MySQL database.

Added option use_constants in the Acurite driver.  Default is false; the
calibration constants are ignored, and a linear approximation is used for
all types of consoles.  Specify use_constants for 01035/01036 consoles to
calculate using the constants.  The 02032/02064 consoles always use the
linear approximation.

Fixed test for basic sensor connectivity in the Acurite driver.

The policy of "wind direction is undefined when no wind speed" is enforced
by the StdWXCalculate service.  There were a few drivers that were still
applying the policy: acurite, cc3000, fousb, ws1, wmr100, wmr200, ultimeter.
These have been fixed.

Changed logic that decides whether the configuration file includes a custom
schema, or the name of an existing schema.

Added new command-line utility wee_debug, for generating a troubleshooting 
information report.

Added option --log-label to specify the label that appears in syslog entries.
This makes it possible to organize output from multiple weewx instances
running on a single system.

Fixed problem with the Vantage driver that caused it to decode the console
display units incorrectly. Thanks to Luc Heijst!

The WMR300 driver is now part of the weewx distribution.


3.2.1 07/18/15

Fixed problem when using setup.py to install into a non-standard location.
Weewx would start a new database in the "standard" location, ignoring the
old one in the non-standard location.


3.2.0 07/15/15

There are now five command-line utilities, some new, some old
 - wee_config:    (New) For configuring weewx.conf, in particular, 
                  selecting a new device driver.
 - wee_extension: (New) For adding and removing extensions.
 - wee_database:  (Formerly called wee_config_database)
 - wee_device:    (Formerly called wee_config_device)
 - wee_reports:   No changes.
 
The script setup.py is no longer used to install or uninstall extensions.
Instead, use the new utility wee_extension.

Wunderfixer is now included with weewx --- no need to download it separately. 
It now works with MySQL, as well as sqlite, databases. It also supports
metric databases. Thanks to user Gary Roderick!

Fixed bug in 12-hour temperature lookup for calculating station pressure from
sea level pressure when database units are other than US unit system.

Added guards for bogus values in various wxformula functions.

Added windrun, evapotranspiration, humidex, apparent temperature, maximum
theoretical solar radiation, beaufort, and cloudbase to StdWXCalculate.

If StdWXCalculate cannot calculate a derived variable when asked to, it now
sets the value to null. Fixes issue #10.

Added option to specify algorithm in StdWXCalculate.  So far this applies
only to the altimeter calculation.

Added option max_delta_12h in StdWXCalculate, a window in which a record will 
be accepted as being "12 hours ago." Default is 1800 seconds.

Fixed bug in debian install script - 'Acurite' was not in the list of stations.

$almanac.sunrise and $almanac.sunset now return ValueHelpers. Fixes issue #26.

Added group_distance with units mile and km.

Added group_length with units inch and cm.

Failure to launch a report thread no longer crashes program.

The WU uploader now publishes soil temperature and moisture, as well as
leaf wetness.

Increased precision of wind and wind gust posts to WU from 0 to 1 
decimal point.

Increased precision of barometer posts to WOW from 1 to 3 decimal points.

A bad CWOP server address no longer crashes the CWOP thread.

The "alarm" example now includes a try block to catch a NameError exception
should the alarm expression include a variable not in the archive record.

Fixed bug that shows itself if marker_size is not specified in skin.conf

Show URLs in the log for restful uploaders when debug=2 or greater.

Fixed problem that could cause an exception in the WMR200 driver when
formatting an error string.

Added better recovery from USB failures in the ws28xx driver.

Added data_format option to FineOffset driver.  Thanks to Darryl Dixon.

Decoding of data is now more robust in the WS1 driver.  Get data from the
station as fast as the station can spit it out.  Thanks to Michael Walker.

Changes to the WS23xx driver include:
  - Fixed wind speed values when reading from logger.  Values were too
    high by a factor of 10.
  - wrapped non-fatal errors in WeeWXIO exceptions to improve error
    handling and failure recovery

Changes to the AcuRite driver include:
 - The AcuRite driver now reports partial packets as soon as it gets them
     instead of retaining data until it can report a complete packet
 - Improved timing algorithm for AcuRite data.  Thanks to Brett Warden.
 - Added acurite log entries to logwatch script.  Thanks to Andy.
 - Prevent negative rainfall amounts in acurite driver by detecting
     counter wraparound
 - Use 13 bits for rain counter instead of 12 bits
 - Use only 12 bits for inside temperature in acurite driver when decoding
     for 02032 stations

Changes to the TE923 driver include:
 - consolidated retries
 - improved error handling and reporting

Changes to the WMR9x8 driver include:
 - Correct bug that caused yesterday's rain to be decoded as dayRain
 - LOOP packet type 'battery' is now an int, instead of a bool
 - The driver can now be run standalone for debugging purposes.
 
The Vantage driver now catches undocumented termios exceptions and converts
them to weewx exceptions. This allows retries if flushing input or output
buffers fail. Fixes issue #34.

Default values for databases are now defined in a new section [DatabaseTypes]. 
New option "database_type" links databases to database type. Installer will
automatically update old weewx.conf files.

The RESTful services that come with weewx are now turned on and off by
option "enable". Installer will automatically update old weewx.conf files. 
Other RESTful services that don't use this method will continue to work.

Option bar_gap_fraction is now ignored. Bar plot widths are rendered explicitly
since V3.0, making the option unnecessary. Fixes issue #25.

Added additional debug logging to main engine loop.

FTP uploader now retries several times to connect to a server, instead of 
giving up after one try. Thanks to user Craig Hunter!


3.1.0 02/05/15

Fixed setup.py bug that caused list-drivers to fail on deb and rpm installs.

Added a wait-and-check to the stop option in the weewx.debian rc script.

Fixed bug in the Vantage driver that causes below sea-level altitudes 
to be read as a large positive number. Also, fixed problem with altitude
units when doing --info (ticket #42).

Fixed bug in wmr100 driver that causes gust wind direction to be null.

Fixed bug in wmr200 driver that causes gust wind direction to be null.

Fixed ultimeter driver to ensure wind direction is None when no wind speed
Thanks to user Steve Sykes.

Fixed bug in calculation of inDewpoint.  Thanks to user Howard Walter.

Assign default units for extraHumid3,4,5,6,7, extraTemp4,5,6,7, leafTemp3,4,
and leafWet1,2.

Use StdWXCalculate to ensure that wind direction is None if no wind speed.

Fixed sign bug in ultimeter driver.  Thanks to user Garrett Power.

Use a sliding window with default period of 15 minutes to calculate the
rainRate for stations that do not provide it.

Added support for AcuRite weather stations.  Thanks to users Rich of Modern
Toil, George Nincehelser, Brett Warden, Preston Moulton, and Andy.

The ultimeter driver now reads data as fast as the station can produce it.
Typically this results in LOOP data 2 or 3 times per second, instead of
once per second.  Thanks to user Chris Thompstone.

The daily summary for wind now uses type INTEGER for column sumtime,
like the other observation types.

Utility wee_reports no longer chokes if the optionally-specified timestamp
is not in the database. Can also use "nearest time" if option 'max_delta'
is specified in [CheetahGenerator].

Utility wee_config_device can now dump Vantage loggers to metric databases.
Fixes ticket #40.

Fixed problem where dumping to database could cause stats to get added to
the daily summaries twice.

FTP over TLS (FTPS) sessions are now possible, but don't work very well with
Microsoft FTP servers. Requires Python v2.7. Will not work with older
versions of Python. Fixes ticket #37.

WeatherUnderground passwords are now quoted, allowing special characters
to be used. Fixes ticket #35.

New tag $obs, allowing access to the contents of the skin configuration
section [Labels][[Generic]]. Fixes ticket #33.

Better error message if there's a parse error in the configuration file.

Added wxformulas for evapotranspiration, humidex, apparent temperature, and
other calculations.

Added --loop-on-init option for weewxd. If set, the engine will keep retrying
if the device cannot be loaded. Otherwise, it will exit.

Changed the weedb exception model to bring it closer to the MySQL exception
model. This will only affect those programming directly to the weedb API.


3.0.1 12/07/14

Fixed bug in setup.py that would forget to insert device-specific options
in weewx.conf during new installations.


3.0.0 12/04/14

Big update with lots of changes and lots of new features. The overall
goal was to make it easier to write and install extensions. Adding
custom databases, units, accumulators and many other little things
have been made easier.

Skins and skin.conf continue to be 100% backwards compatible (since
V1.5!).  However, search-list extensions will have to be rewritten.
Details in the Upgrading Guide.

Previously, configuration options for all possible devices were
included in the configuration file, weewx.conf. Now, for new installs,
it has been slimmed down to the minimum and, instead, configuration
options are added on an "as needed" basis, using a new setup.py option
"configure".

Your configuration file, weewx.conf should be automatically updated to
V3 by the upgrade process, using your previously chosen hardware. But,
check it over. Not sure we got everything correct. See the Upgrading
Guide.

Specific changes follow.

Total rewrite of how data gets bound to a database. You now specify a
"data binding" to indicate where data should be going, and where it is
coming from. The default binding is "wx_binding," the weather binding,
so most users will not have to change a thing.
 
Other database bindings can be used in tags. Example:
  $current($data_binding=$alt_binding).outTemp
Alternate times can also be specified:
  $current($timestamp=$othertime).outTemp

Explicit time differences for trends can now be specified:
  $trend($time_delta=3600).barometer

Introduced a new tag $latest, which uses the last available timestamp
in a data binding (which may or may not be the same as the "current"
timestamp).

Introduced a new tag $hours_ago, which returns the stats for X hours
ago.  So, the max temperature last hour would be
$hours_ago($hours_ago=1).outTemp.max.

Introduced a shortcut $hour, which returns the stats for this hour.
So, the high temperature for this hour would be $hour.outTemp.max

Introduced a new tag $days_ago, which returns the stats for X days
ago.  So, the max temperature the day before yesterday would be
$days_ago($days_ago=2).outTemp.max.

Included a shortcut $yesterday: The tag $yesterday.outTemp.max would
be yesterday's max temperature.

Introduced a new aggregation type ".last", which returns the last
value in an aggregation interval. E.g., $week.outTemp.last would
return the last temperature seen in the week.

Introduced a new aggregation type ".lasttime" which returns the time
of the above.

Can now differentiate between the max speed seen in the archive
records (e.g., $day.windSpeed.max) and the max gust seen
($day.wind.max or $day.windGust.max).

Allow other data bindings to be used in images.

Made it easier to add new unit types and unit groups.

The archive interval can now change within a database without
consequences.

Total rewrite of how devices are configured. A single utility
wee_config_device replaces each of the device-specific configuration
utilities.

The Customizing Guide was extended with additional examples and option
documentation.

Removed the no longer needed serviced StdRESTful, obsolete since V2.6

Fixed bug in querying for schemas that prevented older versions of
MySQL (V4.X) from working.

Improved error handling and retries for ws1, ultimeter, and cc3000
drivers.

Fixed missing dew initializations in wmr9x8 driver.  Fixed
model/_model initialization in wmr9x8 driver.

Fixed uninitialized usb interface in wmr200 driver.

Fixed wakup/wakeup typo in _getEEPROM_value in vantage driver.

Made the ftpupload algorithm a little more robust to corruption of the
file that records the last upload time.

Added observation type 'snow'. It generally follows the semantics of
'rain'.

Fixed possible fatal exception in WS23xx driver.  Fixed use of str as
variable name in WS23xx driver.

Now catches database exceptions raised during commits, converting them
to weedb exceptions. Weewx catches these, allowing the program to keep
going, even in the face of most database errors.

For the fine offset stations, record connection status as rxCheckPercent
(either 0 or 100%) and sensor battery status as outTempBatteryStatus (0
indicates ok, 1 indicates low battery).

For WS23xx stations, hardware record generation is now enabled and is the
default (previously, software record generation was the default).

Fixed bug in WS28xx driver the prevented reading of historical records
when starting with an empty database.


2.7.0 10/11/14

Added the ability to configure new Vantage sensor types without using
the console. This will be useful to Envoy users.  Thanks to user Deborah 
Pickett for this contribution! 

Allow calibration constants to be set in the Vantage EEPROM. This will
particularly be useful to southern hemisphere users who may want to
align their ISS to true north (instead of south), then apply a 180
correction. Thanks again to Deborah Pickett!
 
Enabled multiple rsync instances for a single weewx instance.
 
More extensive debug information for rscync users.

Added the ability to localize the weewx and server uptime. See the
Customizing Guide for details. This will also cause a minor backwards 
incompatibility. See the Upgrading Guide for details.

Added catchup to the WS28xx driver, but still no hardware record generation.

Changed lux-to-W/m^2 conversion factor in the fine offset driver.

Added rain rate calculation to Ultimeter driver.

Changed setTime to retrieve system time directly rather than using a value
passed by the engine. This greatly improves the accuracy of StdTimeSync,
particularly in network based implementations. Thanks to user Denny Page!

Moved clock synchronization options clock_check and max_drift back to
section [StdTimeSynch].

Fixed ENDPOINT_IN in the te923 driver.  This should provide better
compatibility with a wider range of pyusb versions.

Now catches MySQL exceptions during commits and rollbacks (as well
as queries) and converts them to weedb exceptions.

Catch and report configobj errors when reading skin.conf during the
generation of reports.

Ensure correct location, lat, lon, and altitude modifications in the
debian postinst installer script.

In the debian installer, default to ttyUSB0 instead of ttyS0 for stations
with a serial interface.

Added CC3000 to debian installer scripts.

Fixed bug that can affect hardware that emits floating point timestamps,
where the timestamp is within 1 second of the end of an archive interval.

Changed UVBatteryStatus to uvBatteryStatus in the WMR100 driver in order
to match the convention used by other drivers.

Fixed the shebang for te923, ws23xx, ultimeter, ws1, and cc3000 drivers.


2.6.4 06/16/14

The WMR100 driver now calculates SLP in software. This fixes a problem
with the WMRS200 station, which does not allow the user to set altitude.

The WMR100 driver was incorrectly tagging rain over the last 24 hours as
rain since midnight. This caused a problem with WU and CWOP posts.

Fix cosmetic problem in wee_config_fousb pressure calibration.

Detect both NP (not present) and OFL (outside factory limits) on ws28xx.

Added driver for PeetBros Ultimeter stations.

Added driver for ADS WS1 stations.

Added driver for RainWise Mark III stations and CC3000 data logger.

Added automatic power cycling to the FineOffsetUSB driver.  Power cycle the
station when a USB lockup is detected.  Only works with USB hubs that provide
per-port power switching.

Fix imagegenerator aggregation to permit data tables with no 'interval' column.

Prompt for metric/US units for debian installations.

For WS28xx stations, return 0 for battery ok and 1 for battery failure.

If a connection to the console has been successfully opened, but then on
subsequent connection attempts suffers an I/O error, weewx will now attempt
a retry (before it would just exit).


2.6.3 04/10/14

Hardened the WMR100 driver against malformed packets.

The plot images can now use UTF-8 characters.

Fixed a problem where the Ambient threads could crash if there were
no rain database entries.

Battery status values txBatteryStatus and consBatteryVoltage now appear in
the archive record. The last LOOP value seen is used.  

CWOP posts are now slightly more robust.

Fixed pressure calculation in wee_config_fousb.

Prevent failures in imagegenerator when no unicode-capable fonts are installed.

Provide explicit pairing feedback using wee_config_ws28xx

Count wxengine restarts in logwatch.

Cleaned up USB initialization for fousb, ws28xx, and te923 drivers.


2.6.2 02/16/14

Fixed bug that crashes WMR200 driver if outTemp is missing.

Fixed bug that can crash RESTful threads if there is missing rain data.

Sqlite connections can now explicitly specify a timeout and 
isolation_level.

Server uptime now reported for MacOS

Fixed bug that prevented Rapidfire posts from being identified as such.


2.6.1 02/08/14

Fixed bug that crashed main thread if a StdQC value fell out of range.


2.6.0 02/08/14

Changed the RESTful architecture so RESTful services are now first-class
weewx services. This should simplify the installation of 3rd party
extensions that use these services.

Broke up service_list, the very long list of services to be run, into
five separate lists. This will allow services to be grouped together,
according to when they should be run.

Defined a structure for packaging customizations into extensions, and added
an installer for those extensions to setup.py.

Changed the default time and date labels to use locale dependent formatting.
The defaults should now work in most locales, provided you set the
environment variable LANG before running weewx.

Changed default QC barometric low from 28 to 26. Added inTemp,
inHumidity, and rain.

Ranges in MinMax QC can now include units.

When QC rejects values it now logs the rejection.

Introduced a new unit system, METRICWX. Similar to METRIC, it uses
mm for rain, mm/hr for rain rate, and m/s for speed.

Added an option --string-check and --fix to the utility wee_config_database
to fix embedded strings found in the sqlite archive database.

Font handles are now cached in order to work around a memory leak in PIL.

Now does garbage collection every 3 hours through the main loop.

Image margins now scale with image and font sizes.

Now works with the pure Python version of Cheetah's NameMapper, albeit very
slowly.

Fixed bug that prevented weewx from working with Python v2.5.

Fixed bug in SummaryByMonth and SummaryByYear that would result in duplicate
month/year entries when generating from multiple ByMonth or ByYear templates.

Consolidated pressure calculation code in ws23xx, ws28xx, te923, and fousb.

Catch USB failures when reading Fine Offset archive interval.

Added Vantage types stormRain and windSpeed10 to the list of observation
types.

Simulator now generates types dewpoint, pressure, radiation, and UV.

The forecast extension is once again distributed separately from weewx.

Minor cleanup to Standard skin for better out-of-the-box behavior:
 - default to no radar image instead of pointing every station to Oregon
 - not every WMR100 is a WMR100N
 
Failure to set an archive interval when using bar plots no longer results
in an exception.

Change to skin directory before invoking Cheetah on any templates.


2.5.1 12/30/13

Added UV plots to the templates. They will be shown automatically if you
have any UV data.

Fixed bug when reading cooling_base option.

Default to sane behavior if skin does not define Labels.

Fixed bug in setting of CheetahGenerator options.

Fixed qsf and qpf summary values in forecast module.

Fixed handling of empty sky cover fields in WU forecasts.

Forecast module now considers the fctcode, condition, and wx fields for
precipitation and obstructions to visibility.

Added options to forecast module to help diagnose parsing failures and new
forecast formats.

Added retries when saving forecast to database and when reading from database.

Fixes to the Fine Offset driver to eliminate spikes caused by reading from
memory before the pointer had been updated (not the same thing as an unstable
read).

Added driver for LaCrosse 2300 series of weather stations.

Added driver for Hideki TE923 series of weather stations.


2.5.0 10/29/13

Introduced a new architecture that makes it easier to define search
list extensions. The old architecture should be 100% backwards compatible.

Added station registry service. This allows weewx to optionally
"phone home" and put your station location on a map.

Added a forecast service and reporting options.  The forecast service
can generate Zambretti weather or XTide tide forecasts, or it can download
Weather Underground or US National Weather Service weather forecasts.  These
data can then be displayed in reports using the Cheetah template engine.  The
forecast service is disabled by default.

Weewx now allows easier localization to non-English speaking locales.
In particular, set the environment variable LANG to your locale, and
then weewx date and number formatting will follow local conventions.
There are also more labeling options in skin.conf. Details in a new section
in the Customization Guide.

Added aggregate type "minmax" and "maxmin". Thank you user Gary Roderick!

New option in [StdArchive] called "loop_hilo". Setting to True will
cause both LOOP and archive data to be used for high/low statistics.
This is the default. Setting to False causes only archive data to be used.

When a template fails, skip only that template, not everything that the
generator is processing.

Trend calculations no longer need a record at precisely (for example)
3 hours in the past. It can be within a "grace" period.

FineOffset driver now uses the 'delay' field instead of the fixed_block
'read_period' for the archive record interval when reading records from
console memory.

FineOffset driver now support for multiple stations on the same USB.

FineOffset driver now reduces logging verbosity when bad magic numbers
appear. Log only when the numbers are unrecognized or change.
The purpose of the magic numbers is still unknown.

WMR100, Vantage, FineOffset, and WS28xx drivers now emit a null wind
direction when the wind speed is zero.  Same for wind gust.

For WMR9x8 stations, wind chill is now retrieved from the console
rather than calculated in software. Thank you user Peter Ferencz!

For WMR9x8 stations, the first extra temperature sensor (packet code 4)
now shows up as extraTemp1 (instead of outTemp). Thanks again to 
Peter Ferencz.

For WMR9x8 stations, packet types 2 and 3 have been separated. Only the
latter is used for outside temperature, humidity, dewpoint. The former
is used for "extra" sensors. Corrected the calculation for channel
numbers >=3. Also, extended the number of battery codes. Thanks to Per
Edström for his patience in figuring this out!

For WMR200 stations, altitude-corrected pressure is now emitted correctly.

ws28xx driver improvements, including: better thread control; better logging
for debugging/diagnostics; better timing to reduce dropouts; eliminate writes
to disk to reduce wear when used on flash devices. Plus, support for
multiple stations on the same USB.

Fixed rain units in ws28xx driver.

The LOOP value for daily ET on Vantages was too high by a factor of 10. 
This has been corrected.

Fixed a bug that caused values of ET to be miscalculated when using
software record generation.

Ported to Korora 19 (Fedora 19). Thanks to user zmodemguru!

Plots under 16 hours in length, now use 1 hour increments (instead of 
3 hours).

No longer emits "deprecation" warning when working with some versions
of the MySQLdb python driver.

Added ability to build platform-specific RPMs, e.g., one for RedHat-based
distributions and one for SuSE-based distributions.

Fixed the 'stop' and 'restart' options in the SuSE rc script.

The weewx logwatch script now recognizes more log entries and errors.


2.4.0 08/03/13

The configuration utility wee_config_vantage now allows you to set
DST to 'auto', 'off', or 'on'. It also lets you set either a time
zone code, or a time zone offset.

The service StdTimeSync now catches startup events and syncs the clock
on them. It has now been moved to the beginning of the list
"service_list" in weewx.conf. Users may want to do the same with their
old configuration file.

A new event, END_ARCHIVE_PERIOD has been added, signaling the end of
the archive period.

The LOOP packets emitted by the driver for the Davis Vantage series
now includes the max wind gust and direction seen since the beginning
of the current archive period.

Changed the null value from zero (which the Davis documentation specifies)
to 0x7fff for the VP2 type 'highRadiation'.

Archive record packets with date and time equal to zero or 0xff now
terminate dumps.

The code that picks a filename for "summary by" reports has now been
factored out into a separate function (getSummaryByFileName). This
allows the logic to be changed by subclassing.

Fixed a bug that did not allow plots with aggregations less than 60 minutes
across a DST boundary.

Fixed bug in the WMR100 driver that prevented UV indexes from being 
reported.

The driver for the LaCrosse WS-28XX weather series continues to evolve and
mature. However, you should still consider it experimental.


2.3.3 06/21/13

The option week_start now works.

Updated WMR200 driver from Chris Manton.

Fixed bug that prevented queries from being run against a MySQL database.


2.3.2 06/16/13

Added support for the temperature-only sensor THWR800. Thanks to
user fstuyk!

Fixed bug that prevented overriding the FTP directory in section
[[FTP]] of the configuration file.

Day plots now show 24 hours instead of 27. If you want the old
behavior, then change option "time_length" to 97200.

Plots shorter than 24 hours are now possible. Thanks to user Andrew Tridgell.

If one of the sections SummaryByMonth, SummaryByYear, or ToDate is missing,
the report engine no longer crashes.

If you live at a high latitude and the sun never sets, the Almanac now
does the right thing.

Fixed bug that caused the first day in the stats database to be left out
of calculations of all-time stats.


2.3.1 04/15/13

Fixed bug that prevented Fine Offset stations from downloading archive
records if the archive database had no records in it.

rsync should now work with Python 2.5 and 2.6 (not just 2.7)


2.3.0 04/10/13

Davis Vantage stations can now produce station pressures (aka, "absolute
pressure"), altimeter pressures, as well as sea-level pressure. These will
be put in the archive database.

Along the same line, 'altimeter' pressure is now reported to CWOP, rather
than the 'barometer' pressure. If altimeter pressure is not available,
no pressure is reported.

Fixed bug in CWOP upload that put spaces in the upload string if the pressure
was under 1000 millibars.

A bad record archive type now causes a catch up to be abandoned, rather
than program termination.

Fixed bug in trends, when showing changes in temperature. NB: this fix will
not work with explicit unit conversion. I.e., $trend.outTemp.degree_C will
not work.

Modified wee_config_vantage and wee_config_fousb so that the configuration
file will be guessed if none is specified.

Fixed wxformulas.heatindexC to handle arguments of None type.

Fixed bug that causes Corrections to be applied twice to archive records if
software record generation is used.

rsync now allows a port to be specified.

Fixed day/night transition bug.

Added gradients to the day/night transitions.

Numerous fixes to the WMR200 driver. Now has a "watchdog" thread.

All of the device drivers have now been put in their own package
'weewx.drivers' to keep them together. Many have also had name changes
to make them more consistent:
	OLD                        NEW
	VantagePro.py (Vantage)    vantage.py (Vantage)
	WMR918.py     (WMR-918)    wmr9x8.py  (WMR9x8)
	wmrx.py       (WMR-USB)    wmr100.py  (WMR100)
	
	new (experimental) drivers:
	wmr200.py (WMR200)
	ws28xx.py (WS28xx)

The interface to the device driver "loader" function has changed slightly. It
now takes a second parameter, "engine". Details are in the Upgrading doc.

The FineOffsetUSB driver now supports hardware archive record generation.

When starting weewx, the FineOffsetUSB driver will now try to 'catch up' - it
will read the console memory for any records that are not yet in the database.

Added illuminance-to-radiation conversion in FineOffsetUSB driver.

Added pressure calibration option to wee_config_fousb and explicit support for
pressure calibration in FineOffsetUSB driver.

Fixed windchill calculation in FineOffsetUSB driver.

Fixed FineOffsetUSB driver to handle cases where the 'delay' is undefined,
resulting in a TypeError that caused weewx to stop.

The FineOffsetUSB driver now uses 'max_rain_rate' (measured in cm/hr) instead
of 'max_sane_rain' (measured in mm) to filter spurious rain sensor readings.
This is done in the driver instead of StdQC so that a single parameter can
apply to both LOOP and ARCHIVE records.

2.2.1 02/15/13

Added a function call to the Vantage driver that allows the lamp to be
turned on and off. Added a corresponding option to wee_config_vantage.

Fixed bug where an undefined wind direction caused an exception when using
ordinal wind directions.

2.2.0 02/14/13

Weewx can now be installed using Debian (DEB) or Redhat (RPM) packages, as well
as with the old 'setup.py' method. Because they install things in different
places, you should stick with one method or another. Don't mix and match.
Thanks to Matthew Wall for putting this together!

Added plot options line_gap_fraction and bar_gap_fraction, which control how
gaps in the data are handled by the plots. Also, added more flexible control of
plot colors, using a notation such as 0xBBGGRR, #RRGGBB, or the English name,
such as 'yellow'. Finally, added day/night bands to the plots. All contributed
by Matthew Wall. Thanks again, Matthew!

Ordinal wind directions can now be shown, just by adding the tag suffix
".ordinal_compass". For example, $current.windDir.ordinal_compass might show
'SSE' The abbreviations are set in the skin configuration file.

Fixed bug that caused rain totals to be misreported to Weather Underground when
using a metric database.

Generalized the weewx machinery so it can be used for applications other than
weather applications.

Got rid of option stats_types in weewx.conf and put it in
bin/user/schemas.py. See upgrading.html if you have a specialized stats
database.

The stats database now includes an internal table of participating observation
types. This allows it to be easily combined with the archive database, should
you choose to do so. The table is automatically created for older stats
databases.

Added rain rate calculation to FineOffsetUSB driver.  Added adaptive polling
option to FineOffsetUSB driver.  Fixed barometric pressure calculation for
FineOffsetUSB driver.

Changed the name of the utilities, so they will be easier to find in /usr/bin:
  weewxd.py          -> weewxd
  runreports.py      -> wee_reports
  config_database.py -> wee_config_database
  config_vp.py       -> wee_config_vantage
  config_fousb.py    -> wee_config_fousb

2.1.1 01/02/13

Fixed bug that shows itself when one of the variables is 'None' when
calculating a trend.

2.1.0 01/02/13

Now supports the Oregon Scientific WMR918/968 series, courtesy of user
William Page. Thanks, William!!

Now supports the Fine Offset series of weather stations, thanks to user
Matthew Wall. Thanks, Matthew!!

Now includes a Redhat init.d script, contributed by Mark Jenks. Thanks,
Mark!!

Added rsync report type as an alternative to the existing FTP report.
Another thanks to William Page!

Fill color for bar charts can now be specified separately from the outline
color, resulting in much more attractive charts. Another thanks to Matthew
Wall!!

Added a tag for trends. The barometer trend can now be returned as
$trend.barometer. Similar syntax for other observation types.

config_vp.py now returns the console version number if available (older
consoles do not offer this).

Hardware dewpoint calculations with the WMR100 seem to be unreliable below
about 20F, so these are now done in software. Thanks to user Mark Jenks for
sleuthing this.

2.0.2 11/23/12

Now allows both the archive and stats data to be held in the same database.

Improved chances of weewx.Archive being reused by allowing optional table
name to be specified.

2.0.1 11/05/12

Fixed problem with reconfiguring databases to a new unit system.

2.0.0 11/04/12

A big release with lots of changes. The two most important are the support
of additional weather hardware, and the support of the MySQL database.

All skin configurations are backwardly compatible, but the configuration
file, weewx.conf, is not. The install utility setup.py will install a fresh
version, which you will then have to edit by hand.

If you have written a custom service, see the upgrade guide on how to port
your service to the new architecture.

Added the ability to generate archive records in software, thus opening the
door for supporting weather stations that do not have a logger.

Support for the Oregon Scientific WMR100, the cheapest weather station I
could find, in order to demonstrate the above!

Added a software weather station simulator.

Introduced weedb, a database-independent Python wrapper around sqlite3 and
MySQLdb, which fixes some of their flaws.

Ported everything to use weedb, and thus MySQL (as well as sqlite)

Internally, the databases can now use either Metric units, or US Customary.
NB: you cannot switch systems in the middle of a database. You have to
stick to one or other other. However, the utility config_database.py does
have a reconfigure option that allows copying the data to a new database,
performing the conversion along the way. See the Customizing Guide.

You can now use "mmHg" as a unit of pressure.

Added new almanac information, such as first and last quarter moons, and
civil twilight.

Changed the engine architecture so it is more event driven. It now uses
callbacks, making it easier to add new event types.

Added utility config_vp.py, for configuring the VantagePro hardware.

Added utility config_database.py, for configuring the databases.

Made it easier to write custom RESTful protocols. Thanks to user Brad, for
the idea and the use case!

The stats type 'squarecount' now contains the number of valid wind
directions that went into calculating 'xsum' and 'ysum'. It used to be the
number of valid wind speeds. Wind direction is now calculated using
'squarecount' (instead of 'count').

Simplified and reduced the memory requirements of the CRC16 calculations.

Improved test suites.

Lots of little nips and tucks here and there, mostly to reduce the coupling
between different modules. In particular, now a service generally gets
configured only using its section of weewx.conf.

I also worked hard at making sure that cursors, connections, files, and
lots of other bits and pieces get properly closed instead of relying on
garbage collection. Hopefully, this will reduce the long-term growth of
memory usage.

1.14.1 07/06/12

Hardened retry strategy for the WeatherLink IP. If the port fails to open
at all, or a socket error occurs, it will thrown an exception (resulting in
a retry in 60 seconds). If a socket returns an incomplete result, it will
continue to retry until everything has been read.

Fixed minor bug that causes the reporting thread to prematurely terminate
if an exception is thrown while doing an FTP.

1.14.0 06/18/12

Added smartphone formatted mobile webpage, contributed by user Torbjörn
Einarsson. If you are doing a fresh install, then these pages will be
generated automatically. If you are doing an upgrade, then see the upgrade
guide on how to have these webpages generated. Thanks, Tobbe!

Three changes suggested by user Charlie Spirakis: o Changed umask in
daemon.py to 0022; o Allow location of process ID file to be specified on
the command line of weewx; o Start script allows daemon to be run as a
specific user. Thanks, Charlie!

Corrected bug in humidity reports to CWOP that shows itself when the
humidity is in the single digits.

Now includes software in CWOP APRS equipment field.

1.13.2 05/02/12

Now allows CWOP stations with prefix 'EW'.

Fixed bug that showed itself in the line color with plots with 3 or more
lines.

Changed debug message when reaching the end of memory in the VP2 to
something slightly less alarming.

1.13.1 03/25/12

Added finer control over the line plots. Can now add optional markers. The
marker_type can be 'none' (the default), 'cross', 'box', 'circle', or 'x'.
Also, line_type can now either be 'solid' (the default) or 'none' (for
scatter plots). Same day I'll add 'dashed', but not now. :-)

Conditionally imports sqlite3. If it does not support the "with" statement,
then imports pysqlite2 as sqlite3.

1.13.0 03/13/12

The binding to the SQL database to be used now happens much later when
running reports. This allows more than one database to be used when running
a report. Extra databases can be specified in the option list for a report.
I use this to display broadband bandwidth information, which was collected
by a separate program. Email me for details on how to do this. Introducing
this feature changed the signature of a few functions. See the upgrade
guide for details.

1.12.4 02/13/12

User Alf Høgemark found an error in the encoding of solar data for CWOP
and sent me a fix. Thanks, Alf!

Now always uses "import sqlite3", resulting in using the version of
pysqlite that comes with Python. This means the install instructions have
been simplified.

Now doesn't choke when using the (rare) Python version of NameMapper used
by Cheetah.

1.12.3 02/09/12

Added start script for FreeBSD, courtesy of user Fabian Abplanalp. Thanks,
Fabian!

Added the ability to respond to a "status" query to the Debian startup
script.

RESTful posts can now recover from more HTTP errors.

Station serial port can now recover from a SerialException error (usually
caused when there is a process competing for the serial port).

Continue to fiddle with the retry logic when reading LOOP data.

1.12.2 01/18/12

Added check for FTP error code '521' to the list of possibilities if a
directory already exists. Thanks to user Clyde!

More complete information when unable to load a module file. Thanks, Jason!

Added a few new unit types to the list of possible target units when using
explicit conversion. Thanks, Antonio!

Discovered and fixed problem caused by the Davis docs giving the wrong
"resend" code (should be decimal 21, not hex 21).

Improved robustness of VantagePro configuration utility.

Fixed problem where an exception gets thrown when changing VP archive
interval.

Simplified some of the logic in the VP2 driver.

1.12.1 11/03/11

Now corrects for rain bucket size if it is something other than the
standard 0.01 inch bucket.

1.12.0 10/29/11

Added the ability to change bucket type, rain year start, and barometer
calibration data in the console using the utility configure.py. Added
option "--info", which queries the console and returns information about
EEPROM settings. Changed configure.py so it can do hardware-specific
configurations, in anticipation of supporting hardware besides the Davis
series.

Reorganized the documentation.

1.11.0 10/06/11

Added support for the Davis WeatherLinkIP. Thanks, Peter Nock and Travis
Pickle!

Added support for older Rev A type archive records.

Added patch from user Dan Haller that sends UV and radiation data to the
WeatherUnderground if available. Thanks, Dan!

Added patch from user Marijn Vriens that allows fallback to the version of
pysqlite that comes with many versions of Python. Thanks, Marijn!

Now does garbage collection after an archive record is obtained and before
the main loop is restarted.

1.10.2 04/14/11

Added RA and declination for the Sun and Moon to the Daily Almanac. Equinox
and solstice are now displayed in chronological order. Same with new and
full moons.

Examples alarm.py and lowBattery.py now include more error checks, allow an
optional 'subject' line to the sent email, and allow a comma separated list
of recipients.

1.10.1 03/30/11

Substitutes US Units if a user does not specify anything (instead of
exception KeyError).

Almanac uses default temperature and pressure if they are 'None'.

Prettied up web page almanac data in the case where pyephem has not been
installed.

Fixed up malformed CSS script weewx.css.

1.10.0 03/29/11

Added extensive almanac information if the optional package 'pyephem' has
been installed

Added a weewx "favorite icon" favicon.ico that displays in your browser
toolbar.

Added a mobile formatted HTML page, courtesy of user Vince Skahan (thanks,
Vince!!).

Tags can now be ended with a unit type to convert to a new unit. For
example, say your pressure group ("group_pressure") has been set to show
inHg. The normal tag notation of "$day.barometer.avg" will show something
like "30.05 inHg". However, the tag "$day.barometer.avg.mbar" will show
"1017.5 mbar".

Added special tag "exists" to test whether an observation type exists.
Example "$year.foo.exists" will return False if there is no type "foo" in
the statistical database.

Added special tag "has_data" to test whether an observation type exists and
has a non-zero number of data points over the aggregation period. For
example, "$year.soilMoist1.has_data" will return "True" if soilMoist1 both
exists in the stats database and contains some data (meaning, you have the
hardware).

Y-axis plot labels (such as "°F") can now be overridden in the plot
configuration section of skin.conf by using option "y_label".

Added executable module "runreports.py" for running report generation only.

Added package "user", which can contain any user extensions. This package
will not get overridden in the upgrade process.

Added the ability to reconfigure the main database, i.e., add or drop data
types. Along the same line, statistical types can also be added or dropped.
Email me for details on how to do this.

Now makes all of the LOOP and archive data available to services. This
includes new keys:

 LOOP data: 'extraAlarm1' 'extraAlarm2' 'extraAlarm3' 'extraAlarm4'
'extraAlarm5' 'extraAlarm6' 'extraAlarm7' 'extraAlarm8' 'forecastIcon'
'forecastRule' 'insideAlarm' 'outsideAlarm1' 'outsideAlarm2' 'rainAlarm'
'soilLeafAlarm1' 'soilLeafAlarm2' 'soilLeafAlarm3' 'soilLeafAlarm4'
'sunrise' 'sunset'

 Archive data: 'forecastRule' 'highOutTemp' 'highRadiation' 'highUV'
'lowOutTemp'

Started a more formal test suite. There are now tests for the report
generators. These are not included in the normal distribution, but can be
retrieved from SourceForge via svn.

1.9.3 02/04/11

Now correctly decodes temperatures from LOOP packets as signed shorts
(rather than unsigned).

Now does a CRC check on LOOP data.

Changed VantagePro.accumulateLoop to make it slightly more robust.

1.9.2 11/20/10

Now catches exception of type OverflowError when calculating celsius
dewpoint. (Despite the documentation indicating otherwise, math.log() can
still throw an OverflowError)

Fixed bug that causes crash in VantagePro.accumulateLoop() during fall DST
transition in certain situations.

VP2 does not store records during the one hour fall DST transition.
Improved logic in dealing with this.

Changed install so that it backs up the ./bin subdirectory, then overwrites
the old one. Also, does not install the ./skins subdirectory at all if one
already exists (thus preserving any user customization).

1.9.1 09/09/10

Now catches exceptions of type httplib.BadStatusLine when doing RESTful
posts.

Added an extra decimal point of precision to dew point reports to the
Weather Underground and PWS.

1.9.0 07/04/10

Added a new service, StdQC, that offers a rudimentary data check.

Corrected error in rain year total if rain year does not start in January.

Moved option max_drift (the max amount of clock drift to tolerate) to
section [Station].

Added check for a bad storm start time.

Added checks for bad dateTime.

Simplified VantagePro module.

1.8.4 06/06/10

Fixed problem that shows itself if weewx starts up at precisely the
beginning of an archive interval. Symptom is max recursion depth exceeded.

Units for UV in LOOP records corrected. Also, introduced new group for UV,
group_uv_index. Thanks to user A. Burriel for this fix!

1.8.3 05/20/10

Problem with configuring archive interval found and fixed by user A.
Burriel (thanks, Antonio!)

1.8.2 05/09/10

Added check to skip calibration for a type that doesn't exist in LOOP or
archive records. This allows windSpeed and windGust to be calibrated
separately.

1.8.1 05/01/10

Ported to Cheetah V2.4.X

1.8.0 04/28/10

Added CWOP support.

Storage of LOOP and archive data into the SQL databases is now just another
service, StdArchive.

Added a calibration service, StdCalibrate, that can correct LOOP and
archive data.

Average console battery voltage is now calculated from LOOP data, and saved
to the archive as 'consBatteryVoltage'.

Transmitter battery status is now ORd together from LOOP data, and saved to
the archive as 'txBatteryStatus'.

Added stack tracebacks for unrecoverable exceptions.

Added a wrapper to the serial port in the VantagePro code. When used in a
Python "with" statement, it automatically releases the serial port if an
exception happens, allowing a more orderly shutdown.

Offered some hints in the documentation on how to automount your VP2 when
using a USB connection.

Corrected error in units. getTargetType() that showed itself with when the
console memory was freshly cleared, then tried to graph something
immediately.

1.7.0 04/15/10

Big update.

Reports now use skins for their "look or feel." Options specific to the
presentation layer have been moved out of the weewx configuration file
'weewx.conf' to a skin configuration file, 'skin.conf'. Other options have
remained behind.

Because the configuration file weewx.conf was split, the installation
script setup.py will NOT merge your old configuration file into the new
one. You will have to reedit weewx.conf to put in your customizations.

FTP is treated as just another report, albeit with an unusual generator.
You can have multiple FTP sessions, each to a different server, or
uploading to or from a different area.

Rewrote the FTP upload package so that it allows more than one FTP session
to be active in the same local directory. This version also does fewer hits
on the server, so it is significantly faster.

The configuration files weewx.conf and skin.conf now expect UTF-8
characters throughout.

The encoding for reports generated from templates can be chosen. By
default, the day, week, month, and year HTML files are encoded using HTML
entities; the NOAA reports encoded using 'strict ascii.' Optionally,
reports can be encoded using UTF-8.

Revamped the template formatting. No longer use class ModelView. Went to a
simpler system built around classes ValueHelper and UnitInfo.

Optional formatting was added to all tags in the templates. There are now
optional endings: 'string': Use specified string for None value.
'formatted': No label. 'format': Format using specified string format.
'nolabel': Format using specified string format; no label. 'raw': return
the underlying data with no string formatting or label.

For the index, week, month, and year template files, added conditional to
not include ISS extended types (UV, radiation, ET) unless they exist.

Added an RSS feed.

Added support for PWSweather.com

Both WeatherUnderground and PWSweather posts are now retried up to 3 times
before giving up.

Now offer a section 'Extras' in the skin configuration file for including
tags added by the user. As an example, the tag radar_url has been moved
into here.

Data files used in reports (such as weewx.css) are copied over to the HTML
directory on program startup.

Included an example of a low-battery alarm.

Rearranged distribution directory structure so that it matches the install
directory structure.

Moved base temperature for heating and cooling degree days into skin.conf.
They now also require a unit.

Now require unit to be specified for 'altitude'.

1.5.0 03/07/10

Added support for other units besides the U.S. Customary. Plots and HTML
reports can be prepared using any arbitrary combination of units. For
example, pressure could be in millibars, while everything else is in U.S.
Customary.

Because the configuration file weewx.conf changed significantly, the
installation script setup.py will NOT merge your old configuration file
into the new one. You will have to reedit weewx.conf to put in your
customizations.

Added an exception handler for exception OSError, which is typically thrown
when another piece of software attempts to access the same device port.
Weewx catches the exception, waits 10 seconds, then starts again from the
top.

1.4.0 02/22/10

Changed the architecture of stats.py to one that uses very late binding.
The SQL statements are not run until template evaluation. This reduces the
amount of memory required (by about 1/2), reduces memory fragmentation, as
well as greatly simplifying the code (file stats.py shed over 150 lines of
non-test code). Execution time is slightly slower for NOAA file generation,
slightly faster for HTML file generation, the same for image generation,
although your actual results will depend on your disk speed.

Now possible to tell weewx to reread the configuration file without
stopping it. Send signal HUP to the process.

Added option week_start, for specifying which day a calendar week starts
on. Default is 6 (Sunday).

Fixed reporting bug when the reporting time falls on a calendar month or
year boundary.

1.3.4 02/08/10

Fixed problem when plotting data where all data points are bad (None).

1.3.3 01/10/10

Fixed reporting bug that shows itself if rain year does not start in
January.

1.3.2 12/26/09

LOOP data added to stats database.

1.3.1 12/22/09

Added a call to syslog.openlog() that inadvertently got left out when
switching to the engine driven architecture.

1.3.0 12/21/09

Moved to a very different architecture to drive weewx. Consists of an
engine, that manages a list of 'services.' At key events, each service is
given a chance to participate. Services are easy to add, to allow easy
customization. An example is offered of an 'alarm' service.

Checking the clock of the weather station for drift is now a service, so
the option clock_check was moved from the station specific [VantagePro]
section to the more general [Station] section.

Added an example service 'MyAlarm', which sends out an email should the
outside temperature drop below 40 degrees.

In a similar manner, all generated files, images, and reports are the
product of a report engine, which can run any number of reports. New
reports are easily added.

Moved the compass rose used in progressive vector plots into the interior
of the plot.

Install now deletes public_html/#upstream.last, thus forcing all files to
be uploaded to the web server at the next opportunity.

1.2.0 11/22/09

Added progressive vector plots for wind data.

Improved axis scaling. The automatic axis scaling routine now does a better
job for ranges less than 1.0. The user can also hardwire in min and max
values, as well as specify a minimum increment, through parameter 'yscale'
in section [Images] in the configuration file.

Now allows the same SQL type to be used more than once in a plot. This
allows, say, instantaneous and average wind speed to be shown in the same
plot.

Rain year is now parameterized in file templates/year.tmpl (instead of
being hardwired in).

Now does LOOP caching by default.

When doing backfilling to the stats database, configure now creates the
stats database if it doesn't already exist.

setup.py now more robust to upgrading the FTP and Wunderground sections

1.1.0 11/14/09

Added the ability to cache LOOP data. This can dramatically reduce the
number of writes to the stats database, reducing wear on solid-state disk
stores.

Introduced module weewx.mainloop. Introduced class weewx.mainloop.MainLoop
This class offers many opportunities to customize weewx through
subclassing, then overriding an appropriate member function.

Refactored module weewx.wunderground so it more closely resembles the
(better) logic in wunderfixer.

setup.py no longer installs a daemon startup script to /etc/init.d. It must
now be done by hand.

setup.py now uses the 'home' value in setup.cfg to set WEEWX_ROOT in
weewx.conf and in the daemon start up scripts

Now uses FTP passive mode by default.

1.0.1 11/09/09

Fixed bug that prevented backfilling the stats database after modifying the
main archive.

1.0.0 10/26/09

Took the module weewx.factory back out, as it was too complicated and hard
to understand.

Added support for generating NOAA monthly and yearly reports. Completely
rewrote the filegenerator.py module, to allow easy subclassing and
specialization.

Completely rewrote the stats.py module. All aggregate quantities are now
calculated dynamically.

Labels for HTML generation are now held separately from labels used for
image generation. This allows entities such as '&deg;' to be used for the
former.

LOOP mode now requests only 200 LOOP records (instead of the old 2000). It
then renews the request should it run out. This was to get around an
(undocumented) limitation in the VP2 that limits the number of LOOP records
that can be requested to something like 220. This was a problem when
supporting VP2s that use long archive intervals.

Cut down the amount of computing that went on before the processing thread
was spawned, thus allowing the main thread to get back into LOOP mode more
quickly.

Added type 'rainRate' to the types decoded from a Davis archive record. For
some reason it was left out.

Added retries when doing FTP uploads. It will now attempt the upload
several times before giving up.

Much more extensive DEBUG analysis.

Nipped and tucked here and there, trying to simplify.

0.6.5 10/11/09

Ported to Cheetah V2.2.X. Mostly, this is making sure that all strings that
cannot be converted with the 'ascii' codec are converted to Unicode first
before feeding to Cheetah.

0.6.4 09/22/09

Fixed an error in the calculation of heat index.

0.6.3 08/25/09

FTP transfers now default to ACTIVE mode, but a configuration file option
allows PASSIVE mode. This was necessary to support Microsoft FTP servers.

0.6.2 08/01/09

Exception handling in weewx/ftpdata.py used socket.error but failed to
declare it. Added 'import socket' to fix.

Added more complete check for unused pages in weewx/VantagePro.py. Now the
entire record must be filled with 0xff, not just the time field. This fixes
a bug where certain time stamps could look like unused records.

0.6.1 06/22/09

Fixed minor ftp bug.

0.6.0 05/20/09

Changed the file, imaging, ftping functions into objects, so they can be
more easily specialized by the user.

Introduced a StationData object.

Introduced module weewx.factory that produces these things, so the user has
a place to inject his/her new types.

0.5.1 05/13/09

1. Weather Underground thread now run as daemon thread, allowing the
program to exit even if it is running.

2. WU queue now hold an instance of archive and the time to be published,
rather than a record. This allows dailyrain to be published as well.

3. WU date is now given in the format "2009-05-13+12%3A35%3A00" rather than
"2009-05-13 12:35:00". Seems to be more reliable. But, maybe I'm imagining
things...
<|MERGE_RESOLUTION|>--- conflicted
+++ resolved
@@ -69,6 +69,14 @@
 cause multiple copies of their target date to be included in the Cheetah
 variable $SummaryByYear and $SummaryByMonth. Fixes issue #187.
 
+Timespan tags of $last_hour, $last_day, $last_week, $last_month and $last_year
+have been added. The $span timespan tag now accepts $month_delta and 
+$year_delta. Thanks to user 'dcapslock'! PR #196.
+
+Timespan iterator .spans(interval=seconds) has been added to allow to iterate 
+over custom spans within a tag timespan. Another thanks to user 'dcapslock'!
+PR #199.
+
 Moved examples out of bin directory.  Eliminated experimental directory.
 Reinforce the use of user directory, eliminate use of examples directory.
 Renamed xsearch.py to stats.py.
@@ -92,7 +100,6 @@
 does not report a windGustDir, weewx will calculate windGustDir at each archive
 interval when it accumulates an archive record.
 
-<<<<<<< HEAD
 Max value of windSpeed for the day is now the max archive value of windSpeed.
 Formerly, it was the max LOOP value. Fixes issue #195.
 
@@ -107,13 +114,6 @@
 
 Added info-level log message to calculate_rain so that any rain counter reset
 will be logged.
-=======
-Timespan tags of $last_hour, $last_day, $last_week, $last_month and $last_year
-have been added. The $span timespan tag now accepts $month_delta and $year_delta.
-
-Timespan iterator .spans(interval=seconds) has been added to allow to iterate 
-over custom spans within a tag timespan.
->>>>>>> cd9c5d13
 
 
 3.6.2 11/08/2016
