# FineOffset module for weewx
# $Id$
#
# Copyright 2012 Matthew Wall
#
# This program is free software: you can redistribute it and/or modify it under
# the terms of the GNU General Public License as published by the Free Software
# Foundation, either version 3 of the License, or any later version.
#
# This program is distributed in the hope that it will be useful, but WITHOUT
# ANY WARRANTY; without even the implied warranty of MERCHANTABILITY or FITNESS
# FOR A PARTICULAR PURPOSE.
#
# See http://www.gnu.org/licenses/
#
# Thanks to Jim Easterbrook for pywws.  This implementation includes
# significant portions that were copied directly from pywws.
#
# pywws was derived from wwsr.c by Michael Pendec (michael.pendec@gmail.com),
# wwsrdump.c by Svend Skafte (svend@skafte.net), modified by Dave Wells,
# and other sources.
#
# Thanks also to Mark Teel for the C implementation in wview.
#
# FineOffset support in wview was inspired by the fowsr project by Arne-Jorgen
# Auberg (arne.jorgen.auberg@gmail.com) with hidapi mods by Bill Northcott.

# USB Lockups
#
# the ws2080 will frequently lock up and require a power cycle to regain
# communications.  my sample size is small (3 ws2080 consoles running
# for 1.5 years), but fairly repeatable.  one of the consoles has never
# locked up.  the other two lock up after a month or so.  the monitoring
# software will detect bad magic numbers, then the only way to clear the
# bad magic is to power cycle the console.  this was with wview and pywws.
# i am collecting a table of bad magic numbers to see if there is a pattern.
# hopefully the device is simply trying to tell us something.  on the other
# hand it could just be bad firmware.  it seems to happen when the data
# logging buffer on the console is full, but not always when the buffer
# is full.
# --mwall 30dec2012
#
# the magic numbers do not seem to be correlated with lockups.  in some cases,
# a lockup happens immediately following an unknown magic number.  in other
# cases, data collection continues with no problem.  for example, a brand new
# WS2080A console reports 44 bf as its magic number, but performs just fine.
# --mwall 02oct2013

"""Classes and functions for interfacing with FineOffset weather stations.

FineOffset stations are branded by many vendors, including
 * Ambient Weather
 * Watson
 * National Geographic
 * Elecsa
 * Tycon

There are many variants, for example WS1080, WS1090, WH2080, WH2081, WA2080,
WA2081, WH2081, WH1080, WH1081.  The variations include uv/luminance, solar
charging, touch screen, single instrument cluster versus separate cluster.

This implementation supports the 1080, 2080, and 3080 series devices via USB.
The 1080 and 2080 use the same data format, referred to as the 1080 data format
in this code.  The 3080 has an expanded data format, referred to as the 3080
data format, that includes ultraviolet and luminance.

It should not be necessary to specify the station type.  The default behavior
is to expect the 1080 data format, then change to 3080 format if additional
data are available.

The FineOffset station console updates every 48 seconds.  UV data update every
60 seconds.  This implementation defaults to sampling the station console via
USB for live data every 60 seconds.  Use the parameter 'polling_interval' to
adjust this.  An adaptive polling mode is also available.  This mode attempts
to read only when the console is not writing to memory or reading data from
the sensors.

This implementation maps the values decoded by pywws to the names needed
by weewx.  The pywws code is mostly untouched - it has been modified to
conform to weewx error handling and reporting, and some additional error
checks have been added.

Rainfall and Spurious Sensor Readings

The rain counter occasionally reports incorrect rainfall.  On some stations,
the counter decrements then increments.  Or the counter may increase by more
than the number of bucket tips that actually occurred.  The max_rain_rate
helps filter these bogus readings.  This filter is applied to any sample
period.  If the volume of the samples in the period divided by the sample
period interval are greater than the maximum rain rate, the samples are
ignored.

Spurious rain counter decrements often accompany what appear to be noisy
sensor readings.  So if we detect a spurious rain counter decrement, we ignore
the rest of the sensor data as well.  The suspect sensor readings appear
despite the double reading (to ensure the read is not happening mid-write)
and do not seem to correlate to unstable reads.

A single bucket tip is equivalent to 0.3 mm of rain.  The default maximum
rate is 24 cm/hr (9.44 in/hr).  For a sample period of 5 minutes this would
be 2 cm (0.78 in) or about 66 bucket tips, or one tip every 4 seconds.  For
a sample period of 30 minutes this would be 12 cm (4.72 in)

The rain counter is two bytes, so the maximum value is 0xffff or 65535.  This
translates to 19660.5 mm of rainfall (19.66 m or 64.9 ft).  The console would
have to run for two years with 2 inches of rainfall a day before the counter
wraps around.

Pressure Calculations

Pressures are calculated and reported differently by pywws and wview.  These
are the variables:

 - abs_pressure - the raw sensor reading
 - fixed_block_rel_pressure - value entered in console, then follows
     abs_pressure as it changes
 - fixed_block_abs_pressure - seems to follow abs_pressure, sometimes
     with a lag of a minute or two
 - pressure - station pressure (SP) - adjusted raw sensor reading
 - barometer - sea level pressure derived from SP using temperaure and altitude
 - altimeter - sea level pressure derived from SP using altitude

wview reports the following:

  pressure = abs_pressure * calMPressure + calCPressure
  barometer = sp2bp(pressure, altitude, temperature)
  altimeter = sp2ap(pressure, altitude)

pywws reports the following:

  pressure = abs_pressure + pressure_offset

where pressure_offset is

  pressure_offset = fixed_block_relative_pressure - fixed_block_abs_pressure

so that

  pressure = fixed_block_relative_pressure

pywws does not do barometer or altimeter calculations.

this implementation does the following:

  pressure = abs_pressure + offset
  barometer = sp2bp(adjp, altitude, temperature)
  altimeter = sp2ap(adjp, altitude)

where 'offset' is specified in weewx.conf (default is 0), 'altitude' is
specified in weewx.conf, and 'temperature' is read from the sensors.

The 'barometer' value is reported to wunderground, cwop, etc.

From Jim Easterbrook:

The weather station memory has two parts: a "fixed block" of 256 bytes
and a circular buffer of 65280 bytes. As each weather reading takes 16
bytes the station can store 4080 readings, or 14 days of 5-minute
interval readings. (The 3080 type stations store 20 bytes per reading,
so store a maximum of 3264.) As data is read in 32-byte chunks, but
each weather reading is 16 or 20 bytes, a small cache is used to
reduce USB traffic. The caching behaviour can be over-ridden with the
``unbuffered`` parameter to ``get_data`` and ``get_raw_data``.

Decoding the data is controlled by the static dictionaries
``reading_format``, ``lo_fix_format`` and ``fixed_format``. The keys
are names of data items and the values can be an ``(offset, type,
multiplier)`` tuple or another dictionary. So, for example, the
reading_format dictionary entry ``'rain' : (13, 'us', 0.3)`` means
that the rain value is an unsigned short (two bytes), 13 bytes from
the start of the block, and should be multiplied by 0.3 to get a
useful value.

The use of nested dictionaries in the ``fixed_format`` dictionary
allows useful subsets of data to be decoded. For example, to decode
the entire block ``get_fixed_block`` is called with no parameters::

  print get_fixed_block()

To get the stored minimum external temperature, ``get_fixed_block`` is
called with a sequence of keys::

  print get_fixed_block(['min', 'temp_out', 'val'])

Often there is no requirement to read and decode the entire fixed
block, as its first 64 bytes contain the most useful data: the
interval between stored readings, the buffer address where the current
reading is stored, and the current date & time. The
``get_lo_fix_block`` method provides easy access to these.

From Mark Teel:

The WH1080 protocol is undocumented. The following was observed
by sniffing the USB interface:

A1 is a read command:
It is sent as A1XX XX20 A1XX XX20 where XXXX is the offset in the
memory map. The WH1080 responds with 4 8 byte blocks to make up a
32 byte read of address XXXX.

A0 is a write command:
It is sent as A0XX XX20 A0XX XX20 where XXXX is the offset in the
memory map. It is followed by 4 8 byte chunks of data to be written
at the offset. The WH1080 acknowledges the write with an 8 byte
chunk: A5A5 A5A5.

A2 is a one byte write command.
It is used as: A200 1A20 A2AA 0020 to indicate a data refresh.
The WH1080 acknowledges the write with an 8 byte chunk: A5A5 A5A5.
"""

import datetime
import math
import time
import syslog
import threading
import usb

import weeutil.weeutil
import weewx.abstractstation
import weewx.units
import weewx.wxformulas

DRIVER_VERSION = '1.6'

def loader(config_dict, engine):
    altitude_m = weewx.units.getAltitudeM(config_dict)
    station = FineOffsetUSB(altitude=altitude_m,**config_dict['FineOffsetUSB'])
    return station

# these are the raw data we get from the station:
# param     values     invalid description
#
# delay     [1,240]            the number of minutes since last stored reading
# hum_in    [1,99]     0xff    indoor relative humidity; %
# temp_in   [-40,60]   0xffff  indoor temp; multiply by 0.1 to get C
# hum_out   [1,99]     0xff    outdoor relative humidity; %
# temp_out  [-40,60]   0xffff  outdoor temp; multiply by 0.1 to get C
# abs_pres  [920,1080] 0xffff  pressure; multiply by 0.1 to get hPa (mbar)
# wind_ave  [0,50]     0xff    average wind speed; multiply by 0.1 to get m/s
# wind_gust [0,50]     0xff    average wind speed; multiply by 0.1 to get m/s
# wind_dir  [0,15]     bit 7   wind direction; multiply by 22.5 to get degrees
# rain                         rain; multiply by 0.33 to get mm
# status
# illuminance
# uv

# map between the pywws keys and the weewx keys
# 'weewx-key' : ( 'pywws-key', multiplier )
# rain is total measure so must split into per-period and calculate rate
# station has no separate windgustdir so use wind_dir
keymap = {
    'inHumidity'  : ('hum_in',       1.0),
    'inTemp'      : ('temp_in',      1.0), # station is C
    'outHumidity' : ('hum_out',      1.0),
    'outTemp'     : ('temp_out',     1.0), # station is C
    'pressure'    : ('abs_pressure', 1.0), # station is mbar
    'windSpeed'   : ('wind_ave',     3.6), # station is m/s, weewx wants km/h
    'windGust'    : ('wind_gust',    3.6), # station is m/s, weewx wants km/h
    'windDir'     : ('wind_dir',    22.5), # station is 0-15, weewx wants deg
    'windGustDir' : ('wind_dir',    22.5), # station is 0-15, weewx wants deg
    'rain'        : ('rain',         0.1), # station is mm, weewx wants cm
    'radiation'   : ('illuminance',  0.001464), # lux, weewx wants W/m^2
    'UV'          : ('uv',           1.0),
    'dewpoint'    : ('dewpoint',     1.0),
    'heatindex'   : ('heatindex',    1.0),
    'windchill'   : ('windchill',    1.0),
    'status'      : ('status',       1.0),
}

# formats for displaying fixed_format fields
datum_display_formats = {
    'magic_1' : '0x%2x',
    'magic_2' : '0x%2x',
    }

# wrap value for rain counter
rain_max = 0x10000

# values for status:
rain_overflow   = 0x80
lost_connection = 0x40
#  unknown         = 0x20
#  unknown         = 0x10
#  unknown         = 0x08
#  unknown         = 0x04
#  unknown         = 0x02
#  unknown         = 0x01

def decode_status(status):
    result = {}
    if status is None:
        return result
    for key, mask in (('rain_overflow',   0x80),
                      ('lost_connection', 0x40),
                      ('unknown',         0x3f),
                      ):
        result[key] = status & mask
    return result

def pywws2weewx(p, ts, pressure_offset, altitude,
                last_rain, last_rain_ts, max_rain_rate):
    """Map the pywws dictionary to something weewx understands.

    p: dictionary of pywws readings

    ts: timestamp in UTC

    pressure_offset: pressure calibration offset in mbar

    altitude: station altitude in meters

    last_rain: last rain total in cm

    last_rain_ts: timestamp of last rain total

    max_rain_rate: maximum value for rain rate in cm/hr.  rainfall readings
    resulting in a rain rate greater than this value will be ignored.
    """

    packet = {}
    # required elements
    packet['usUnits'] = weewx.METRIC
    packet['dateTime'] = ts

    # everything else...
    for k in keymap.keys():
        if keymap[k][0] in p and p[keymap[k][0]] is not None:
            packet[k] = p[keymap[k][0]] * keymap[k][1]
        else:
            packet[k] = None

    # track the pointer used to obtain the data
    packet['ptr'] = int(p['ptr']) if p.has_key('ptr') else None
    packet['delay'] = int(p['delay']) if p.has_key('delay') else None

    # station status is an integer
    if packet['status'] is not None:
        packet['status'] = int(packet['status'])

    # if windspeed is zero there is no wind direction
    if packet['windSpeed'] is None or packet['windSpeed'] == 0:
        packet['windDir'] = None
    if packet['windGust'] is None or packet['windGust'] == 0:
        packet['windGustDir'] = None

    # calculated elements not directly reported by station
    packet['heatindex'] = weewx.wxformulas.heatindexC(
        packet['outTemp'], packet['outHumidity'])
    packet['dewpoint'] = weewx.wxformulas.dewpointC(
        packet['outTemp'], packet['outHumidity'])
    packet['windchill'] = weewx.wxformulas.windchillC(
        packet['outTemp'], packet['windSpeed'])

    # station reports gauge pressure, must calculate other pressures
    adjp = packet['pressure']
    if pressure_offset is not None and adjp is not None:
        adjp += pressure_offset
    packet['barometer'] = weewx.wxformulas.sealevel_pressure_Metric(
        adjp, altitude, packet['outTemp'])
    packet['altimeter'] = weewx.wxformulas.altimeter_pressure_Metric(
        adjp, altitude, algorithm='aaNOAA')

    # calculate the rain increment from the rain total
    # watch for spurious rain counter decrement.  if decrement is significant
    # then it is a counter wraparound.  a small decrement is either a sensor
    # glitch or a read from a previous record.  if the small decrement persists
    # across multiple samples, it was probably a firmware glitch rather than
    # a sensor glitch or old read.  a spurious increment will be filtered by
    # the bogus rain rate check.
    total = packet['rain']
    packet['rainTotal'] = packet['rain']
    if packet['rain'] is not None and last_rain is not None:
        if packet['rain'] < last_rain:
            pstr = '0x%04x' % packet['ptr'] if packet['ptr'] is not None else 'None'
            if last_rain - packet['rain'] < rain_max * 0.3 * 0.5:
                loginf('ignoring spurious rain counter decrement (%s): '
                       'new: %s old: %s' % (pstr, packet['rain'], last_rain))
            else:
                loginf('rain counter wraparound detected (%s): '
                       'new: %s old: %s' % (pstr, packet['rain'], last_rain))
                total += rain_max * 0.3
    packet['rain'] = weewx.wxformulas.calculate_rain(total, last_rain)

    # calculate the rain rate
    packet['rainRate'] = weewx.wxformulas.calculate_rain_rate(
        packet['rain'], packet['dateTime'], last_rain_ts)

    # report rainfall in log to diagnose rain counter issues
    if weewx.debug:
        if packet['rain'] is not None and packet['rain'] > 0:
            logdbg('got rainfall of %.2f cm (new: %.2f old: %.2f)' %
                   (packet['rain'], packet['rainTotal'], last_rain))
        if packet['rainRate'] is not None and packet['rainRate'] > 0:
            logdbg('calculated rainrate of %.2f cm/hr '
                   '(%.2f cm in %d seconds)' % (packet['rainRate'],
                                                packet['rain'],
                                                int(ts - last_rain_ts)))

    # if the rain rate is bogus, ignore the rain and rainRate values
    if packet['rainRate'] is not None and packet['rainRate'] > max_rain_rate:
        logerr('maximum rain rate exceeded: max: %.2f rate: %.2f cm/hr '
               '(%.2f cm in %d s)' % (max_rain_rate, packet['rainRate'],
                                      packet['rain'], int(ts - last_rain_ts)))
        packet['rain'] = None
        packet['rainRate'] = None

    return packet

def power_cycle_station(self, hub, port):
    '''Power cycle the port on the specified hub.  This works only with USB
    hubs that support per-port power switching such as the linksys USB2HUB4.'''
    busses = usb.busses()
    if not busses:
        raise weewx.WeeWxIOError("Power cycle failed: cannot find USB busses")
    device = None
    for bus in busses:
        for dev in bus.devices:
            if dev.deviceClass == usb.CLASS_HUB:
                devid = "%s:%03d" % (bus.dirname, dev.devnum)
                if devid == hub:
                    device = dev
    if device is None:
        raise weewx.WeeWxIOError("Power cycle failed: cannot find hub %s" % hub)
    handle = device.open()
    try:
        loginf("Power off port %d on hub %s" % (port, hub))
        handle.controlMsg(requestType=USB_RT_PORT,
                          request=usb.REQ_CLEAR_FEATURE,
                          value=USB_PORT_FEAT_POWER,
                          index=port, buffer=None, timeout=1000)
        time.sleep(10)
        loginf("Power on port %d on hub %s" % (port, hub))
        handle.controlMsg(requestType=USB_RT_PORT,
                          request=usb.REQ_SET_FEATURE,
                          value=USB_PORT_FEAT_POWER,
                          index=port, buffer=None, timeout=1000)
    finally:
        del handle

# decode weather station raw data formats
def _signed_byte(raw, offset):
    res = raw[offset]
    if res == 0xFF:
        return None
    sign = 1
    if res >= 128:
        sign = -1
        res = res - 128
    return sign * res
def _signed_short(raw, offset):
    lo = raw[offset]
    hi = raw[offset+1]
    if lo == 0xFF and hi == 0xFF:
        return None
    sign = 1
    if hi >= 128:
        sign = -1
        hi = hi - 128
    return sign * ((hi * 256) + lo)
def _unsigned_short(raw, offset):
    lo = raw[offset]
    hi = raw[offset+1]
    if lo == 0xFF and hi == 0xFF:
        return None
    return (hi * 256) + lo
def _unsigned_int3(raw, offset):
    lo = raw[offset]
    md = raw[offset+1]
    hi = raw[offset+2]
    if lo == 0xFF and md == 0xFF and hi == 0xFF:
        return None
    return (hi * 256 * 256) + (md * 256) + lo
def _bcd_decode(byte):
    hi = (byte // 16) & 0x0F
    lo = byte & 0x0F
    return (hi * 10) + lo
def _date_time(raw, offset):
    year = _bcd_decode(raw[offset])
    month = _bcd_decode(raw[offset+1])
    day = _bcd_decode(raw[offset+2])
    hour = _bcd_decode(raw[offset+3])
    minute = _bcd_decode(raw[offset+4])
    return '%4d-%02d-%02d %02d:%02d' % (year + 2000, month, day, hour, minute)
def _bit_field(raw, offset):
    mask = 1
    result = []
    for i in range(8):  # @UnusedVariable
        result.append(raw[offset] & mask != 0)
        mask = mask << 1
    return result
def _decode(raw, fmt):
    if not raw:
        return None
    if isinstance(fmt, dict):
        result = {}
        for key, value in fmt.items():
            result[key] = _decode(raw, value)
    else:
        pos, typ, scale = fmt
        if typ == 'ub':
            result = raw[pos]
            if result == 0xFF:
                result = None
        elif typ == 'sb':
            result = _signed_byte(raw, pos)
        elif typ == 'us':
            result = _unsigned_short(raw, pos)
        elif typ == 'u3':
            result = _unsigned_int3(raw, pos)
        elif typ == 'ss':
            result = _signed_short(raw, pos)
        elif typ == 'dt':
            result = _date_time(raw, pos)
        elif typ == 'tt':
            result = '%02d:%02d' % (_bcd_decode(raw[pos]),
                                    _bcd_decode(raw[pos+1]))
        elif typ == 'pb':
            result = raw[pos]
        elif typ == 'wa':
            # wind average - 12 bits split across a byte and a nibble
            result = raw[pos] + ((raw[pos+2] & 0x0F) << 8)
            if result == 0xFFF:
                result = None
        elif typ == 'wg':
            # wind gust - 12 bits split across a byte and a nibble
            result = raw[pos] + ((raw[pos+1] & 0xF0) << 4)
            if result == 0xFFF:
                result = None
        elif typ == 'wd':
            # wind direction - check bit 7 for invalid
            result = raw[pos]
            if result & 0x80:
                result = None
        elif typ == 'bf':
            # bit field - 'scale' is a list of bit names
            result = {}
            for k, v in zip(scale, _bit_field(raw, pos)):
                result[k] = v
            return result
        else:
            raise weewx.WeeWxIOError('decode failure: unknown type %s' % typ)
        if scale and result:
            result = float(result) * scale
    return result
def _bcd_encode(value):
    hi = value // 10
    lo = value % 10
    return (hi * 16) + lo

#def logmsg(level, msg):
#    syslog.syslog(level, 'fousb: %s: %s' %
#                  (threading.currentThread().getName(), msg))

def logmsg(level, msg):
    syslog.syslog(level, 'fousb: %s' % msg)

def logdbg(msg):
    logmsg(syslog.LOG_DEBUG, msg)

def loginf(msg):
    logmsg(syslog.LOG_INFO, msg)

def logerr(msg):
    logmsg(syslog.LOG_ERR, msg)

def logcrt(msg):
    logmsg(syslog.LOG_CRIT, msg)

class ObservationError(Exception):
    pass

# mechanisms for polling the station
PERIODIC_POLLING = 'PERIODIC'
ADAPTIVE_POLLING = 'ADAPTIVE'

class FineOffsetUSB(weewx.abstractstation.AbstractStation):
    """Driver for FineOffset USB stations."""
    
    def __init__(self, **stn_dict) :
        """Initialize the station object.

        model: Which station model is this?
        [Optional. Default is 'WH1080 (USB)']

        altitude: Altitude of the station console.
        [Required. No Default.]

        pressure_offset: Calibration offset in millibars for the station
        pressure sensor.  This offset is added to the station sensor output
        before barometer and altimeter pressures are calculated.
        [Optional. No Default]

        polling_mode: The mechanism to use when polling the station.  PERIODIC
        polling queries the station console at regular intervals.  ADAPTIVE
        polling adjusts the query interval in an attempt to avoid times when
        the console is writing to memory or communicating with the sensors.
        The polling mode applies only when the weewx StdArchive is set to
        'software', otherwise weewx reads archived records from the console.
        [Optional. Default is 'PERIODIC']
        
        polling_interval: How often to sample the USB interface for data.
        [Optional. Default is 60 seconds]

        max_rain_rate: Maximum sane value for rain rate for a single polling
        interval or archive interval, measured in cm/hr.  If the rain sample
        for a single period is greater than this rate, the sample will be
        logged but not added to the loop or archive data.
        [Optional. Default is 24]

        timeout: How long to wait, in seconds, before giving up on a response
        from the USB port.
        [Optional. Default is 15 seconds]
        
        wait_before_retry: How long to wait after a failure before retrying.
        [Optional. Default is 30 seconds]

        max_tries: How many times to try before giving up.
        [Optional. Default is 3]

        device_id: The USB device ID for the station.  Specify this if there
        are multiple devices of the same type on the bus.
        [Optional. No default]
        """

        self.altitude          = stn_dict['altitude']
        self.model             = stn_dict.get('model', 'WH1080 (USB)')
        self.polling_mode      = stn_dict.get('polling_mode', PERIODIC_POLLING)
        self.polling_interval  = int(stn_dict.get('polling_interval', 60))
        self.max_rain_rate     = int(stn_dict.get('max_rain_rate', 24))
        self.timeout           = float(stn_dict.get('timeout', 15.0))
        self.wait_before_retry = float(stn_dict.get('wait_before_retry', 30.0))
        self.max_tries         = int(stn_dict.get('max_tries', 3))
        self.device_id         = stn_dict.get('device_id', None)
        self.pressure_offset   = stn_dict.get('pressure_offset', None)
        if self.pressure_offset is not None:
            self.pressure_offset = float(self.pressure_offset)

        # FIXME: prefer 'power_cycle_on_fail = (True|False)'
        self.pc_hub            = stn_dict.get('power_cycle_hub', None)
        self.pc_port           = stn_dict.get('power_cycle_port', None)
        if self.pc_port is not None:
            self.pc_port = int(self.pc_port)

        self.data_format   ='1080'
        self.vendor_id     = 0x1941
        self.product_id    = 0x8021
        self.usb_interface = 0
        self.usb_endpoint  = 0x81
        self.usb_read_size = 0x20

        # avoid USB activity this many seconds each side of the time when
        # console is believed to be writing to memory.
        self.avoid = 3.0
        # minimum interval between polling for data change
        self.min_pause = 0.5

        self._arcint = None
        self._last_rain_loop = None
        self._last_rain_ts_loop = None
        self._last_rain_arc = None
        self._last_rain_ts_arc = None
        self._last_status = None
        self._fixed_block = None
        self._data_block = None
        self._data_pos = None
        self._current_ptr = None
        self._station_clock = None
        self._sensor_clock = None
        # start with known magic numbers.  report any additional we encounter.
        # these are from wview: 55??, ff??, 01??, 001e, 0001
        # these are from pywws: 55aa, ffff, 5555, c400
        self._magic_numbers = ['55aa']
        self._last_magic = None

        # FIXME: get last_rain_arc and last_rain_ts_arc from database

        loginf('driver version is %s' % DRIVER_VERSION)
        if self.pc_hub is not None:
            loginf('power cycling enabled for port %s on hub %s' %
                   (self.pc_port, self.pc_hub))
        loginf('polling mode is %s' % self.polling_mode)
        if self.polling_mode.lower() == PERIODIC_POLLING.lower():
            loginf('polling interval is %s' % self.polling_interval)
        loginf('altitude is %s meters' % str(self.altitude))
        loginf('pressure offset is %s' % str(self.pressure_offset))

        self.openPort()

    # Unfortunately there is no provision to obtain the model from the station
    # itself, so use what is specified from the configuration file.
    @property
    def hardware_name(self):
        return self.model

    # weewx wants the archive interval in seconds, but the database record
    # follows the wview convention of minutes and the console uses minutes.
    @property
    def archive_interval(self):
        return self._archive_interval_minutes() * 60

    def _archive_interval_minutes(self):
        if self._arcint is None:
            for i in range(self.max_tries):
                try:
                    self._arcint = self.get_fixed_block(['read_period'])
                    break
                except usb.USBError, e:
                    logcrt("get archive interval failed attempt %d of %d: %s"
                           % (i+1, self.max_tries, e))
            else:
                msg = "Unable to read archive interval after %d tries" % self.max_tries
                if self.pc_hub is not None:
                    logerr(msg)
                    logerr("Attempting to power cycle")
                    power_cycle_station(self.pc_hub, self.pc_port)
                    raise weewx.WeeWxIOError("Power cycle complete")
                else:
                    raise weewx.WeeWxIOError(msg)
        return self._arcint

    def openPort(self):
        dev = self._find_device()
        if not dev:
            logcrt("Cannot find USB device with Vendor=0x%04x ProdID=0x%04x Device=%s" % (self.vendor_id, self.product_id, self.device_id))
            raise weewx.WeeWxIOError("Unable to find USB device")

        self.devh = dev.open()
        if not self.devh:
            raise weewx.WeeWxIOError("Open USB device failed")

        # be sure kernel does not claim the interface
        try:
            self.devh.detachKernelDriver(self.usb_interface)
<<<<<<< HEAD
        except Exception, e:
            loginf('Detach kernel driver failed: %s' % e)
=======
        except:
            pass
>>>>>>> cf4f6d8b

        # attempt to claim the interface
        try:
            self.devh.claimInterface(self.usb_interface)
        except usb.USBError, e:
            self.closePort()
            logcrt("Unable to claim USB interface %s: %s" %
                   (self.usb_interface, e))
            raise weewx.WeeWxIOError(e)
        
    def closePort(self):
        try:
            self.devh.releaseInterface()
        except:
            pass
        self.devh = None

    def _find_device(self):
        """Find the vendor and product ID on the USB."""
        for bus in usb.busses():
            for dev in bus.devices:
                if dev.idVendor == self.vendor_id and dev.idProduct == self.product_id:
                    if self.device_id is None or dev.filename == self.device_id:
                        loginf('found station on USB bus=%s device=%s' % (bus.dirname, dev.filename))
                        return dev
        return None

# There is no point in using the station clock since it cannot be trusted and
# since we cannot synchronize it with the computer clock.

#    def getTime(self):
#        return self.get_clock()

#    def setTime(self, ts):
#        self.set_clock(ts)

    def genLoopPackets(self):
        """Generator function that continuously returns decoded packets."""

        for p in self.get_observations():
            ts = int(time.time() + 0.5)
            packet = pywws2weewx(p, ts,
                                 self.pressure_offset, self.altitude,
                                 self._last_rain_loop, self._last_rain_ts_loop,
                                 self.max_rain_rate)
            self._last_rain_loop = packet['rainTotal']
            self._last_rain_ts_loop = ts
            if packet['status'] != self._last_status:
                loginf('station status %s (%s)' % 
                       (decode_status(packet['status']), packet['status']))
                self._last_status = packet['status']
            yield packet

    def genArchiveRecords(self, since_ts):
        """Generator function that returns records from the console.

        since_ts: local timestamp in seconds.  All data since (but not
                  including) this time will be returned.  A value of None
                  results in all data.

        yields: a sequence of dictionaries containing the data, each with
                local timestamp in seconds.
        """
        records = self.get_records(since_ts)
        logdbg('found %d archive records' % len(records))
        epoch = datetime.datetime.utcfromtimestamp(0)
        for r in records:
            delta = r['datetime'] - epoch
            # FIXME: deal with daylight saving corner case
            ts = delta.days * 86400 + delta.seconds
            data = pywws2weewx(r['data'], ts,
                               self.pressure_offset, self.altitude,
                               self._last_rain_arc, self._last_rain_ts_arc,
                               self.max_rain_rate)
            data['interval'] = r['interval']
            data['ptr'] = r['ptr']
            self._last_rain_arc = data['rainTotal']
            self._last_rain_ts_arc = ts
            logdbg('returning archive record %s' % ts)
            yield data

    def get_observations(self):
        """Get data from the station.

        There are a few types of non-fatal failures we might encounter while
        reading.  When we encounter one, log the failure then retry.
        
        Sometimes current_pos returns None for the pointer.  This is useless to
        us, so keep querying until we get a valid pointer.

        In live_data, sometimes the delay is None.  This prevents calculation
        of the timing intervals, so bail out and retry.

        If we get USB read failures, retry until we get something valid.
        """
        nerr = 0
        old_ptr = None
        interval = self._archive_interval_minutes()
        while True:
            try:
                if self.polling_mode.lower() == ADAPTIVE_POLLING.lower():
                    for data,ptr,logged in self.live_data():  # @UnusedVariable
                        nerr = 0
                        data['ptr'] = ptr
                        yield data
                elif self.polling_mode.lower() == PERIODIC_POLLING.lower():
                    new_ptr = self.current_pos()
                    if new_ptr < data_start:
                        raise ObservationError('bad pointer: 0x%04x' % new_ptr)
                    block = self.get_raw_data(new_ptr, unbuffered=True)
                    if len(block) != reading_len[self.data_format]:
                        raise ObservationError('wrong block length: expected: %d actual: %d' % (reading_len[self.data_format], len(block)))
                    data = _decode(block, reading_format[self.data_format])
                    delay = data.get('delay', None)
                    if delay is None:
                        raise ObservationError('no delay found in observation')
                    if new_ptr != old_ptr and delay >= interval:
                        raise ObservationError('ignoring suspected bogus data from 0x%04x (delay=%s interval=%s)' % (new_ptr, delay, interval))
                    old_ptr = new_ptr
                    data['ptr'] = new_ptr
                    nerr = 0
                    yield data
                    time.sleep(self.polling_interval)
                else:
                    raise Exception("unknown polling mode '%s'" % self.polling_mode)

            except (IndexError, usb.USBError, ObservationError), e:
                logerr('get_observations failed: %s' % e)
                nerr += 1
                if nerr > self.max_tries:
                    raise weewx.WeeWxIOError("Max retries exceeded while fetching observations")
                time.sleep(self.wait_before_retry)

#==============================================================================
# methods for reading from and writing to usb
#
#            end mark: 0x20
#        read command: 0xA1
#       write command: 0xA0
#  write command word: 0xA2
#
# FIXME: to support multiple usb drivers, these should be abstracted to a class
# FIXME: refactor the _read_usb methods to pass read_size down the chain
#==============================================================================

    def _read_usb_block(self, address):
        addr1 = (address / 256) & 0xff
        addr2 = address & 0xff
        self.devh.controlMsg(usb.TYPE_CLASS + usb.RECIP_INTERFACE,
                             0x0000009,
                             [0xA1,addr1,addr2,0x20,0xA1,addr1,addr2,0x20],
                             0x0000200,
                             0x0000000,
                             1000)
        data = self.devh.interruptRead(self.usb_endpoint,
                                       self.usb_read_size, # bytes to read
                                       int(self.timeout*1000))
        return list(data)

    def _read_usb_bytes(self, size):
        data = self.devh.interruptRead(self.usb_endpoint,
                                       size,
                                       int(self.timeout*1000))
        if data is None or len(data) < size:
            raise weewx.WeeWxIOError('Read from USB failed')
        return list(data)

    def _write_usb(self, address, data):
        addr1 = (address / 256) & 0xff
        addr2 = address & 0xff
        buf = [0xA2,addr1,addr2,0x20,0xA2,data,0,0x20]
        result = self.devh.controlMsg(
            usb.ENDPOINT_OUT + usb.TYPE_CLASS + usb.RECIP_INTERFACE,
            usb.REQ_SET_CONFIGURATION,  # 0x09
            buf,
            value = 0x200,
            index = 0,
            timeout = int(self.timeout*1000))
        if result != len(buf):
            return False
        buf = self._read_usb_bytes(8)
        if buf is None:
            return False
        for byte in buf:
            if byte != 0xA5:
                return False
        return True

#==============================================================================
# methods for configuring the weather station
# the following were adapted from various pywws utilities
#==============================================================================

    def decode(self, raw_data):
        return _decode(raw_data, reading_format[self.data_format])

    def clear_history(self):
        ptr = fixed_format['data_count'][0]
        data = []
        data.append((ptr,   1))
        data.append((ptr+1, 0))
        self.write_data(data)

    def set_pressure(self, pressure):
        pressure = int(float(pressure) * 10.0 + 0.5)
        ptr = fixed_format['rel_pressure'][0]
        data = []
        data.append((ptr,   pressure % 256))
        data.append((ptr+1, pressure // 256))
        self.write_data(data)

    def set_read_period(self, read_period):
        read_period = int(read_period)
        data = []
        data.append((fixed_format['read_period'][0], read_period))
        self.write_data(data)

    def set_clock(self, ts=0):
        if ts == 0:
            now = datetime.datetime.now()
            if now.second >= 55:
                time.sleep(10)
                now = datetime.datetime.now()
            now += datetime.timedelta(minutes=1)
        else:
            now = datetime.datetime.fromtimestamp(ts)
        ptr = fixed_format['date_time'][0]
        data = []
        data.append((ptr,   _bcd_encode(now.year - 2000)))
        data.append((ptr+1, _bcd_encode(now.month)))
        data.append((ptr+2, _bcd_encode(now.day)))
        data.append((ptr+3, _bcd_encode(now.hour)))
        data.append((ptr+4, _bcd_encode(now.minute)))
        time.sleep(59 - now.second)
        self.write_data(data)

    def get_clock(self):
        tstr = self.get_fixed_block(['date_time'], True)
        tt = time.strptime(tstr, '%Y-%m-%d %H:%M')
        ts = time.mktime(tt)
        return int(ts)

    def get_records(self, since_ts=0, num_rec=0):
        """Get data from station memory.

        The weather station contains a circular buffer of data, but there is
        no absolute date or time for each record, only relative offsets.  So
        the best we can do is to use the 'delay' and 'read_period' to guess
        when each record was made.

        Use the computer clock since we cannot trust the station clock.

        Return an array of dict, with each dict containing a datetimestamp
        in UTC, the pointer, the decoded data, and the raw data.  Items in the
        array go from oldest to newest.
        """
        nerr = 0
        while True:
            try:
                fixed_block = self.get_fixed_block(unbuffered=True)
                if fixed_block['read_period'] is None:
                    raise weewx.WeeWxIOError('invalid read_period in get_records')
                if fixed_block['data_count'] is None:
                    raise weewx.WeeWxIOError('invalid data_count in get_records')
                if since_ts:
                    dt = datetime.datetime.utcfromtimestamp(since_ts)
                    dt += datetime.timedelta(seconds=fixed_block['read_period']*30)
                else:
                    dt = datetime.datetime.min
                max_count = fixed_block['data_count'] - 1
                if num_rec == 0 or num_rec > max_count:
                    num_rec = max_count
                logdbg('get %d records since %s' % (num_rec, dt))
                dts, ptr = self.sync(read_period=fixed_block['read_period'])
                count = 0
                records = []
                while dts > dt and count < num_rec:
                    raw_data = self.get_raw_data(ptr)
                    data = self.decode(raw_data)
                    if data['delay'] is None or data['delay'] > 30:
                        logerr('invalid data in get_records at 0x%04x, %s' %
                               (ptr, dts.isoformat()))
                        dts -= datetime.timedelta(minutes=fixed_block['read_period'])
                    else:
                        record = dict()
                        record['ptr'] = ptr
                        record['datetime'] = dts
                        record['data'] = data
                        record['raw_data'] = raw_data
                        record['interval'] = data['delay']
                        records.insert(0, record)
                        count += 1
                        dts -= datetime.timedelta(minutes=data['delay'])
                    ptr = self.dec_ptr(ptr)
                return records
            except (IndexError, usb.USBError, ObservationError), e:
                logerr('get_records failed: %s' % e)
                nerr += 1
                if nerr > self.max_tries:
                    raise weewx.WeeWxIOError("Max retries exceeded while fetching records")
                time.sleep(self.wait_before_retry)

    def sync(self, quality=None, read_period=None):
        """Synchronise with the station to determine the date and time of the
        latest record.  Return the datetime stamp in UTC and the record
        pointer. The quality determines the accuracy of the synchronisation.

        0 - low quality, synchronisation to within 12 seconds
        1 - high quality, synchronisation to within 2 seconds

        The high quality synchronisation could take as long as a logging
        interval to complete.
        """
        if quality is None:
            if read_period is not None and read_period <= 5:
                quality = 1
            else:
                quality = 0
        loginf('synchronising to the weather station (quality=%d)' % quality)
        range_hi = datetime.datetime.max
        range_lo = datetime.datetime.min
        ptr = self.current_pos()
        data = self.get_data(ptr, unbuffered=True)
        last_delay = data['delay']
        if last_delay is None or last_delay == 0:
            prev_date = datetime.datetime.min
        else:
            prev_date = datetime.datetime.utcnow()
        maxcount = 10
        count = 0
        for data, last_ptr, logged in self.live_data(logged_only=(quality>1)):
            last_date = data['idx']
            logdbg('packet timestamp is %s' % last_date.strftime('%H:%M:%S'))
            if logged:
                break
            if data['delay'] is None:
                logerr('invalid data while synchronising at 0x%04x' % last_ptr)
                count += 1
                if count > maxcount:
                    raise weewx.WeeWxIOError('repeated invalid delay while synchronising')
                continue
            if quality < 2 and self._station_clock:
                err = last_date - datetime.datetime.fromtimestamp(self._station_clock)
                last_date -= datetime.timedelta(minutes=data['delay'],
                                                seconds=err.seconds % 60)
                logdbg('log timestamp is %s' % last_date.strftime('%H:%M:%S'))
                last_ptr = self.dec_ptr(last_ptr)
                break
            if quality < 1:
                hi = last_date - datetime.timedelta(minutes=data['delay'])
                if last_date - prev_date > datetime.timedelta(seconds=50):
                    lo = hi - datetime.timedelta(seconds=60)
                elif data['delay'] == last_delay:
                    lo = hi - datetime.timedelta(seconds=60)
                    hi = hi - datetime.timedelta(seconds=48)
                else:
                    lo = hi - datetime.timedelta(seconds=48)
                last_delay = data['delay']
                prev_date = last_date
                range_hi = min(range_hi, hi)
                range_lo = max(range_lo, lo)
                err = (range_hi - range_lo) / 2
                last_date = range_lo + err
                logdbg('estimated log time %s +/- %ds (%s..%s)' %
                       (last_date.strftime('%H:%M:%S'), err.seconds,
                        lo.strftime('%H:%M:%S'), hi.strftime('%H:%M:%S')))
                if err < datetime.timedelta(seconds=15):
                    last_ptr = self.dec_ptr(last_ptr)
                    break
        logdbg('synchronised to %s for ptr 0x%04x' % (last_date, last_ptr))
        return last_date, last_ptr

#==============================================================================
# methods for reading data from the weather station
# the following were adapted from WeatherStation.py in pywws
#
# commit 7d2e8ec700a652426c0114e7baebcf3460b1ef0f
# Author: Jim Easterbrook <jim@jim-easterbrook.me.uk>
# Date:   Thu Oct 31 13:04:29 2013 +0000
#==============================================================================

    def live_data(self, logged_only=False):
        # There are two things we want to synchronise to - the data is
        # updated every 48 seconds and the address is incremented
        # every 5 minutes (or 10, 15, ..., 30). Rather than getting
        # data every second or two, we sleep until one of the above is
        # due. (During initialisation we get data every two seconds
        # anyway.)
        read_period = self.get_fixed_block(['read_period'])
        if read_period is None:
            raise ObservationError('invalid read_period in live_data')
        log_interval = float(read_period * 60)
        live_interval = 48.0
        old_ptr = self.current_pos()
        old_data = self.get_data(old_ptr, unbuffered=True)
        if old_data['delay'] is None:
            raise ObservationError('invalid delay at 0x%04x' % old_ptr)
        now = time.time()
        if self._sensor_clock:
            next_live = now
            next_live -= (next_live - self._sensor_clock) % live_interval
            next_live += live_interval
        else:
            next_live = None
        if self._station_clock and next_live:
            # set next_log
            next_log = next_live - live_interval
            next_log -= (next_log - self._station_clock) % 60
            next_log -= old_data['delay'] * 60
            next_log += log_interval
        else:
            next_log = None
            self._station_clock = None
        ptr_time = 0
        data_time = 0
        last_log = now - (old_data['delay'] * 60)
        last_status = None
        while True:
            if not self._station_clock:
                next_log = None
            if not self._sensor_clock:
                next_live = None
            now = time.time()
            # wake up just before next reading is due
            advance = now + max(self.avoid, self.min_pause) + self.min_pause
            pause = 600.0
            if next_live:
                if not logged_only:
                    pause = min(pause, next_live - advance)
            else:
                pause = self.min_pause
            if next_log:
                pause = min(pause, next_log - advance)
            elif old_data['delay'] < read_period - 1:
                pause = min(
                    pause, ((read_period - old_data['delay']) * 60.0) - 110.0)
            else:
                pause = self.min_pause
            pause = max(pause, self.min_pause)
            logdbg('delay %s, pause %g' % (str(old_data['delay']), pause))
            time.sleep(pause)
            # get new data
            last_data_time = data_time
            new_data = self.get_data(old_ptr, unbuffered=True)
            if new_data['delay'] is None:
                raise ObservationError('invalid delay at 0x%04x' % old_ptr)
            data_time = time.time()
            # log any change of status
            if new_data['status'] != last_status:
                logdbg('status %s (%s)' % (str(decode_status(new_data['status'])), new_data['status']))
            last_status = new_data['status']
            # 'good' time stamp if we haven't just woken up from long
            # pause and data read wasn't delayed
            valid_time = data_time - last_data_time < (self.min_pause * 2.0) - 0.1
            # make sure changes because of logging interval aren't
            # mistaken for new live data
            if new_data['delay'] >= read_period:
                for key in ('delay', 'hum_in', 'temp_in', 'abs_pressure'):
                    old_data[key] = new_data[key]
            # ignore solar data which changes every 60 seconds
            if self.data_format == '3080':
                for key in ('illuminance', 'uv'):
                    old_data[key] = new_data[key]
            if new_data != old_data:
                logdbg('new data')
                result = dict(new_data)
                if valid_time:
                    # data has just changed, so definitely at a 48s update time
                    if self._sensor_clock:
                        diff = (data_time - self._sensor_clock) % live_interval
                        if diff > 2.0 and diff < (live_interval - 2.0):
                            logdbg('unexpected sensor clock change')
                            self._sensor_clock = None
                    if not self._sensor_clock:
                        self._sensor_clock = data_time
                        logdbg('setting sensor clock %g' % (data_time % live_interval))
                    if not next_live:
                        logdbg('live synchronised')
                    next_live = data_time
                elif next_live and data_time < next_live - self.min_pause:
                    logdbg('lost sync %g' % (data_time - next_live))
                    next_live = None
                    self._sensor_clock = None
                if next_live and not logged_only:
                    while data_time > next_live + live_interval:
                        logdbg('missed interval')
                        next_live += live_interval
                    result['idx'] = datetime.datetime.utcfromtimestamp(int(next_live))
                    next_live += live_interval
                    yield result, old_ptr, False
                old_data = new_data
            # get new pointer
            if old_data['delay'] < read_period - 1:
                continue
            last_ptr_time = ptr_time
            new_ptr = self.current_pos()
            ptr_time = time.time()
            valid_time = ptr_time - last_ptr_time < (self.min_pause * 2.0) - 0.1
            if new_ptr != old_ptr:
                logdbg('new ptr: %06x (%06x)' % (new_ptr, old_ptr))
                last_log = ptr_time
                # re-read data, to be absolutely sure it's the last
                # logged data before the pointer was updated
                new_data = self.get_data(old_ptr, unbuffered=True)
                if new_data['delay'] is None:
                    raise ObservationError('invalid delay at 0x%04x' % old_ptr)
                result = dict(new_data)
                if valid_time:
                    # pointer has just changed, so definitely at a logging time
                    if self._station_clock:
                        diff = (ptr_time - self._station_clock) % 60
                        if diff > 2 and diff < 58:
                            logdbg('unexpected station clock change')
                            self._station_clock = None
                    if not self._station_clock:
                        self._station_clock = ptr_time
                        logdbg('setting station clock %g' % (ptr_time % 60.0))
                    if not next_log:
                        logdbg('log synchronised')
                    next_log = ptr_time
                elif next_log and ptr_time < next_log - self.min_pause:
                    logdbg('lost log sync %g' % (ptr_time - next_log))
                    next_log = None
                    self._station_clock = None
                if next_log:
                    result['idx'] = datetime.datetime.utcfromtimestamp(int(next_log))
                    next_log += log_interval
                    yield result, old_ptr, True
                if new_ptr != self.inc_ptr(old_ptr):
                    logerr('unexpected ptr change %06x -> %06x' %
                           (old_ptr, new_ptr))
                    old_ptr = new_ptr
                    old_data['delay'] = 0
                elif ptr_time > last_log + ((new_data['delay'] + 2) * 60):
                    # if station stops logging data, don't keep reading
                    # USB until it locks up
                    raise ObservationError('station is not logging data')
                elif valid_time and next_log and ptr_time > next_log + 6.0:
                    logdbg('log extended')
                    next_log += 60.0

    def inc_ptr(self, ptr):
        """Get next circular buffer data pointer."""
        result = ptr + reading_len[self.data_format]
        if result >= 0x10000:
            result = data_start
        return result

    def dec_ptr(self, ptr):
        """Get previous circular buffer data pointer."""
        result = ptr - reading_len[self.data_format]
        if result < data_start:
            result = 0x10000 - reading_len[self.data_format]
        return result

    def get_raw_data(self, ptr, unbuffered=False):
        """Get raw data from circular buffer.

        If unbuffered is false then a cached value that was obtained
        earlier may be returned."""
        if unbuffered:
            self._data_pos = None
        # round down ptr to a 'block boundary'
        idx = ptr - (ptr % 0x20)
        ptr -= idx
        count = reading_len[self.data_format]
        if self._data_pos == idx:
            # cache contains useful data
            result = self._data_block[ptr:ptr + count]
            if len(result) >= count:
                return result
        else:
            result = list()
        if ptr + count > 0x20:
            # need part of next block, which may be in cache
            if self._data_pos != idx + 0x20:
                self._data_pos = idx + 0x20
                self._data_block = self._read_block(self._data_pos)
            result += self._data_block[0:ptr + count - 0x20]
            if len(result) >= count:
                return result
        # read current block
        self._data_pos = idx
        self._data_block = self._read_block(self._data_pos)
        result = self._data_block[ptr:ptr + count] + result
        return result

    def get_data(self, ptr, unbuffered=False):
        """Get decoded data from circular buffer.

        If unbuffered is false then a cached value that was obtained
        earlier may be returned."""
        return _decode(self.get_raw_data(ptr, unbuffered),
                       reading_format[self.data_format])

    def current_pos(self):
        """Get circular buffer location where current data is being written."""
        new_ptr = _decode(self._read_fixed_block(0x0020),
                          lo_fix_format['current_pos'])
        if new_ptr is None:
            raise ObservationError('current_pos is None')
        if new_ptr == self._current_ptr:
            return self._current_ptr
        if self._current_ptr and new_ptr != self.inc_ptr(self._current_ptr):
            for k in reading_len:
                if (new_ptr - self._current_ptr) == reading_len[k]:
                    logerr('changing data format from %s to %s' % (self.data_format, k))
                    self.data_format = k
                    break
        self._current_ptr = new_ptr
        return self._current_ptr

    def get_raw_fixed_block(self, unbuffered=False):
        """Get the raw "fixed block" of settings and min/max data."""
        if unbuffered or not self._fixed_block:
            self._fixed_block = self._read_fixed_block()
        return self._fixed_block

    def get_fixed_block(self, keys=[], unbuffered=False):
        """Get the decoded "fixed block" of settings and min/max data.

        A subset of the entire block can be selected by keys."""
        if unbuffered or not self._fixed_block:
            self._fixed_block = self._read_fixed_block()
        fmt = fixed_format
        # navigate down list of keys to get to wanted data
        for key in keys:
            fmt = fmt[key]
        return _decode(self._fixed_block, fmt)

    def _wait_for_station(self):
        # avoid times when station is writing to memory
        while True:
            pause = 60.0
            if self._station_clock:
                phase = time.time() - self._station_clock
                if phase > 24 * 3600:
                    # station clock was last measured a day ago, so reset it
                    self._station_clock = None
                else:
                    pause = min(pause, (self.avoid - phase) % 60)
            if self._sensor_clock:
                phase = time.time() - self._sensor_clock
                if phase > 24 * 3600:
                    # sensor clock was last measured 6 hrs ago, so reset it
                    self._sensor_clock = None
                else:
                    pause = min(pause, (self.avoid - phase) % 48)
            if pause >= self.avoid * 2.0:
                return
            logdbg('avoid %s' % str(pause))
            time.sleep(pause)

    def _read_block(self, ptr, retry=True):
        # Read block repeatedly until it's stable. This avoids getting corrupt
        # data when the block is read as the station is updating it.
        old_block = None
        while True:
            self._wait_for_station()
            new_block = self._read_usb_block(ptr)
            if new_block:
                if (new_block == old_block) or not retry:
                    break
                if old_block is not None:
                    loginf('unstable read: blocks differ for ptr 0x%06x' % ptr)
                old_block = new_block
        return new_block

    def _read_fixed_block(self, hi=0x0100):
        result = []
        for mempos in range(0x0000, hi, 0x0020):
            result += self._read_block(mempos)
        # check 'magic number'.  log each new one we encounter.
        magic = '%02x%02x' % (result[0], result[1])
        if magic not in self._magic_numbers:
            logcrt('unrecognised magic number %s' % magic)
            self._magic_numbers.append(magic)
        if magic != self._last_magic:
            if self._last_magic is not None:
                logcrt('magic number changed old=%s new=%s' %
                       (self._last_magic, magic))
            self._last_magic = magic
        return result

    def _write_byte(self, ptr, value):
        self._wait_for_station()
        if not self._write_usb(ptr, value):
            raise weewx.WeeWxIOError('Write to USB failed')

    def write_data(self, data):
        """Write a set of single bytes to the weather station. Data must be an
        array of (ptr, value) pairs."""
        # send data
        for ptr, value in data:
            self._write_byte(ptr, value)
        # set 'data changed'
        self._write_byte(fixed_format['data_changed'][0], 0xAA)
        # wait for station to clear 'data changed'
        while True:
            ack = _decode(self._read_fixed_block(0x0020),
                          fixed_format['data_changed'])
            if ack == 0:
                break
            logdbg('waiting for ack')
            time.sleep(6)

# Tables of "meanings" for raw weather station data. Each key
# specifies an (offset, type, multiplier) tuple that is understood
# by _decode.
# depends on weather station type
reading_format = {}
reading_format['1080'] = {
    'delay'        : (0, 'ub', None),
    'hum_in'       : (1, 'ub', None),
    'temp_in'      : (2, 'ss', 0.1),
    'hum_out'      : (4, 'ub', None),
    'temp_out'     : (5, 'ss', 0.1),
    'abs_pressure' : (7, 'us', 0.1),
    'wind_ave'     : (9, 'wa', 0.1),
    'wind_gust'    : (10, 'wg', 0.1),
    'wind_dir'     : (12, 'wd', None),
    'rain'         : (13, 'us', 0.3),
    'status'       : (15, 'pb', None),
    }
reading_format['3080'] = {
    'illuminance' : (16, 'u3', 0.1),
    'uv'          : (19, 'ub', None),
    }
reading_format['3080'].update(reading_format['1080'])

lo_fix_format = {
    'magic_1'      : (0, 'pb', None),
    'magic_2'      : (1, 'pb', None),
    'model'        : (2, 'us', None),
    'version'      : (4, 'pb', None),
    'id'           : (5, 'us', None),
    'rain_coef'    : (7, 'us', None),
    'wind_coef'    : (9, 'us', None),
    'read_period'  : (16, 'ub', None),
    'settings_1'   : (17, 'bf', ('temp_in_F', 'temp_out_F', 'rain_in',
                                 'bit3', 'bit4', 'pressure_hPa',
                                 'pressure_inHg', 'pressure_mmHg')),
    'settings_2'   : (18, 'bf', ('wind_mps', 'wind_kmph', 'wind_knot',
                                 'wind_mph', 'wind_bft', 'bit5',
                                 'bit6', 'bit7')),
    'display_1'    : (19, 'bf', ('pressure_rel', 'wind_gust', 'clock_12hr',
                                 'date_mdy', 'time_scale_24', 'show_year',
                                 'show_day_name', 'alarm_time')),
    'display_2'    : (20, 'bf', ('temp_out_temp', 'temp_out_chill',
                                 'temp_out_dew', 'rain_hour', 'rain_day',
                                 'rain_week', 'rain_month', 'rain_total')),
    'alarm_1'      : (21, 'bf', ('bit0', 'time', 'wind_dir', 'bit3',
                                 'hum_in_lo', 'hum_in_hi',
                                 'hum_out_lo', 'hum_out_hi')),
    'alarm_2'      : (22, 'bf', ('wind_ave', 'wind_gust',
                                 'rain_hour', 'rain_day',
                                 'pressure_abs_lo', 'pressure_abs_hi',
                                 'pressure_rel_lo', 'pressure_rel_hi')),
    'alarm_3'      : (23, 'bf', ('temp_in_lo', 'temp_in_hi',
                                 'temp_out_lo', 'temp_out_hi',
                                 'wind_chill_lo', 'wind_chill_hi',
                                 'dew_point_lo', 'dew_point_hi')),
    'timezone'     : (24, 'sb', None),
    'unknown_01'   : (25, 'pb', None),
    'data_changed' : (26, 'ub', None),
    'data_count'   : (27, 'us', None),
    'display_3'    : (29, 'bf', ('illuminance_fc', 'bit1', 'bit2', 'bit3',
                                 'bit4', 'bit5', 'bit6', 'bit7')),
    'current_pos'  : (30, 'us', None),
    }

fixed_format = {
    'rel_pressure'     : (32, 'us', 0.1),
    'abs_pressure'     : (34, 'us', 0.1),
    'lux_wm2_coeff'    : (36, 'us', 0.1),
    'wind_mult'        : (38, 'us', None),
    'temp_out_offset'  : (40, 'us', None),
    'temp_in_offset'   : (42, 'us', None),
    'hum_out_offset'   : (44, 'us', None),
    'hum_in_offset'    : (46, 'us', None),
    'date_time'        : (43, 'dt', None), # conflict with temp_in_offset
    'unknown_18'       : (97, 'pb', None),
    'alarm'            : {
        'hum_in'       : {'hi': (48, 'ub', None), 'lo': (49, 'ub', None)},
        'temp_in'      : {'hi': (50, 'ss', 0.1), 'lo': (52, 'ss', 0.1)},
        'hum_out'      : {'hi': (54, 'ub', None), 'lo': (55, 'ub', None)},
        'temp_out'     : {'hi': (56, 'ss', 0.1), 'lo': (58, 'ss', 0.1)},
        'windchill'    : {'hi': (60, 'ss', 0.1), 'lo': (62, 'ss', 0.1)},
        'dewpoint'     : {'hi': (64, 'ss', 0.1), 'lo': (66, 'ss', 0.1)},
        'abs_pressure' : {'hi': (68, 'us', 0.1), 'lo': (70, 'us', 0.1)},
        'rel_pressure' : {'hi': (72, 'us', 0.1), 'lo': (74, 'us', 0.1)},
        'wind_ave'     : {'bft': (76, 'ub', None), 'ms': (77, 'ub', 0.1)},
        'wind_gust'    : {'bft': (79, 'ub', None), 'ms': (80, 'ub', 0.1)},
        'wind_dir'     : (82, 'ub', None),
        'rain'         : {'hour': (83,'us',0.3), 'day': (85,'us',0.3)},
        'time'         : (87, 'tt', None),
        'illuminance'  : (89, 'u3', 0.1),
        'uv'           : (92, 'ub', None),
        },
    'max'              : {
        'uv'           : {'val': (93, 'ub', None)},
        'illuminance'  : {'val': (94, 'u3', 0.1)},
        'hum_in'       : {'val': (98, 'ub', None), 'date' : (141, 'dt', None)},
        'hum_out'      : {'val': (100, 'ub', None), 'date': (151, 'dt', None)},
        'temp_in'      : {'val': (102, 'ss', 0.1), 'date' : (161, 'dt', None)},
        'temp_out'     : {'val': (106, 'ss', 0.1), 'date' : (171, 'dt', None)},
        'windchill'    : {'val': (110, 'ss', 0.1), 'date' : (181, 'dt', None)},
        'dewpoint'     : {'val': (114, 'ss', 0.1), 'date' : (191, 'dt', None)},
        'abs_pressure' : {'val': (118, 'us', 0.1), 'date' : (201, 'dt', None)},
        'rel_pressure' : {'val': (122, 'us', 0.1), 'date' : (211, 'dt', None)},
        'wind_ave'     : {'val': (126, 'us', 0.1), 'date' : (221, 'dt', None)},
        'wind_gust'    : {'val': (128, 'us', 0.1), 'date' : (226, 'dt', None)},
        'rain'         : {
            'hour'     : {'val': (130, 'us', 0.3), 'date' : (231, 'dt', None)},
            'day'      : {'val': (132, 'us', 0.3), 'date' : (236, 'dt', None)},
            'week'     : {'val': (134, 'us', 0.3), 'date' : (241, 'dt', None)},
            'month'    : {'val': (136, 'us', 0.3), 'date' : (246, 'dt', None)},
            'total'    : {'val': (138, 'us', 0.3), 'date' : (251, 'dt', None)},
            },
        },
    'min'              : {
        'hum_in'       : {'val': (99, 'ub', None), 'date' : (146, 'dt', None)},
        'hum_out'      : {'val': (101, 'ub', None), 'date': (156, 'dt', None)},
        'temp_in'      : {'val': (104, 'ss', 0.1), 'date' : (166, 'dt', None)},
        'temp_out'     : {'val': (108, 'ss', 0.1), 'date' : (176, 'dt', None)},
        'windchill'    : {'val': (112, 'ss', 0.1), 'date' : (186, 'dt', None)},
        'dewpoint'     : {'val': (116, 'ss', 0.1), 'date' : (196, 'dt', None)},
        'abs_pressure' : {'val': (120, 'us', 0.1), 'date' : (206, 'dt', None)},
        'rel_pressure' : {'val': (124, 'us', 0.1), 'date' : (216, 'dt', None)},
        },
    }
fixed_format.update(lo_fix_format)

# start of readings / end of fixed block
data_start = 0x0100     # 256

# bytes per reading, depends on weather station type
reading_len = {
    '1080' : 16,
    '3080' : 20,
    }<|MERGE_RESOLUTION|>--- conflicted
+++ resolved
@@ -732,13 +732,8 @@
         # be sure kernel does not claim the interface
         try:
             self.devh.detachKernelDriver(self.usb_interface)
-<<<<<<< HEAD
-        except Exception, e:
+        except:
             loginf('Detach kernel driver failed: %s' % e)
-=======
-        except:
-            pass
->>>>>>> cf4f6d8b
 
         # attempt to claim the interface
         try:
